--- conflicted
+++ resolved
@@ -14,14 +14,8 @@
 
 **Method 1: Docker Secrets (Recommended)**
 ```bash
-<<<<<<< HEAD
-# Required for Trakt functionality
-TRAKT_CLIENT_ID=your_api_client_id
-TRAKT_CLIENT_SECRET=your_api_client_secret
-=======
 # Initialize secret files
 make secrets-init
->>>>>>> 7fc17ed0
 
 # Add your credentials to the secret files
 echo "your_api_client_id" > docker/secrets/trakt_client_id.txt
@@ -95,11 +89,7 @@
 **Features:**
 - Extends the main scan container
 - Automatically syncs results after scan completes
-<<<<<<< HEAD
-- Uses configuration-based authentication (Docker secrets or environment variables)
-=======
 - Uses Docker secrets for authentication (no need for tokens in command)
->>>>>>> 7fc17ed0
 - Only runs when `trakt` profile is enabled
 
 ### Development Container (`trakt-dev`)
@@ -121,11 +111,7 @@
 - Includes `--interactive` flag for manual selection
 - Hot-reloaded source code from volumes
 - Better for development and testing
-<<<<<<< HEAD
-- Uses configuration-based authentication
-=======
 - Uses config-based authentication (Docker secrets)
->>>>>>> 7fc17ed0
 
 ## Workflow Examples
 
