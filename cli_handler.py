--- conflicted
+++ resolved
@@ -71,39 +71,41 @@
     return path
 
 
-<<<<<<< HEAD
-def parse_cli_arguments() -> argparse.Namespace:
-    """
-    Parse command line arguments.
-    
-    Returns:
-        argparse.Namespace: Parsed command line arguments
-    """
-    parser = argparse.ArgumentParser(
-        description='Corrupt Video Inspector - Scan directories for corrupt video files',
-        formatter_class=argparse.RawDescriptionHelpFormatter,
-        epilog='''
-=======
-
 def validate_arguments(verbose: bool, quiet: bool, max_workers: int, json_output: bool, output: Optional[str]) -> None:
-    """Validate argument combinations and values"""
+    """
+    Validate argument combinations and values.
+    
+    Args:
+        verbose: Verbose mode flag
+        quiet: Quiet mode flag
+        max_workers: Number of worker threads
+        json_output: JSON output flag
+        output: Output file path
+        
+    Raises:
+        typer.Exit: If argument combinations are invalid
+    """
     if verbose and quiet:
+        logger.error("Cannot use --verbose and --quiet together")
         typer.echo("Error: Cannot use --verbose and --quiet together", err=True)
         raise typer.Exit(1)
     
     if max_workers <= 0:
+        logger.error("Max workers must be a positive integer")
         typer.echo("Error: Max workers must be a positive integer", err=True)
         raise typer.Exit(1)
     
     if output and not json_output:
+        logger.warning("--output specified without --json, enabling JSON output")
         typer.echo("Warning: --output specified without --json, enabling JSON output")
+    
+    logger.debug(f"Arguments validated successfully")
 
 
 # Create the typer app
 app = typer.Typer(
     help="Corrupt Video Inspector - Scan directories for corrupt video files",
     epilog="""
->>>>>>> 30d08348
 Examples:
   python3 cli_handler.py /path/to/videos                    # Run hybrid mode (default)
   python3 cli_handler.py --mode quick /path                 # Quick scan only
@@ -112,173 +114,6 @@
   python3 cli_handler.py --verbose /path/videos             # CLI with verbose output
   python3 cli_handler.py --json /path/videos                # CLI with JSON output
   python3 cli_handler.py --list-videos /path                # List videos only
-<<<<<<< HEAD
-        ''')
-    
-    parser.add_argument('directory', 
-                       nargs='?',
-                       help='Directory to scan for video files')
-    
-    parser.add_argument('--mode', 
-                       choices=['quick', 'deep', 'hybrid'], 
-                       default='hybrid',
-                       help='Scan mode: quick (1min timeout), deep (full scan), hybrid (quick then deep for suspicious files) - default: hybrid')
-    
-    parser.add_argument('--verbose', '-v', 
-                       action='store_true',
-                       help='Enable verbose output showing FFmpeg details')
-    
-    parser.add_argument('--no-resume', 
-                       action='store_true',
-                       help='Disable automatic resume functionality (start from beginning)')
-    
-    parser.add_argument('--list-videos', '-l', 
-                       action='store_true',
-                       help='List all video files in directory without scanning')
-    
-    parser.add_argument('--json', '-j', 
-                       action='store_true',
-                       help='Generate JSON output file with detailed scan results')
-    
-    parser.add_argument('--output', '-o',
-                       type=str,
-                       help='Specify custom output file path for results')
-    
-    parser.add_argument('--recursive', '-r',
-                       action='store_true',
-                       default=True,
-                       help='Recursively scan subdirectories (default: True)')
-    
-    parser.add_argument('--extensions', '-e',
-                       type=str,
-                       nargs='+',
-                       help='Specify video file extensions to scan (e.g., mp4 mkv avi)')
-    
-    parser.add_argument('--max-workers', '-w',
-                       type=int,
-                       default=4,
-                       help='Maximum number of worker threads for parallel processing (default: 4)')
-    
-    parser.add_argument('--quiet', '-q',
-                       action='store_true',
-                       help='Suppress all output except errors')
-    
-    parser.add_argument('--version', 
-                       action='version', 
-                       version='Corrupt Video Inspector v2.0 (Hybrid Detection)')
-    
-    return parser.parse_args()
-
-
-def validate_arguments(args: argparse.Namespace) -> None:
-    """
-    Validate argument combinations and values.
-    
-    Args:
-        args: Parsed command line arguments
-        
-    Raises:
-        ValueError: If argument combinations are invalid
-    """
-    if args.verbose and args.quiet:
-        logger.error("Cannot use --verbose and --quiet together")
-        raise ValueError("Cannot use --verbose and --quiet together")
-    
-    if args.max_workers <= 0:
-        logger.error("Max workers must be a positive integer")
-        raise ValueError("Max workers must be a positive integer")
-    
-    if args.output and not args.json:
-        logger.warning("--output specified without --json, enabling JSON output")
-        print("Warning: --output specified without --json, enabling JSON output")
-        args.json = True
-    
-    logger.debug(f"Arguments validated successfully: {vars(args)}")
-
-
-def list_video_files(directory: Path, recursive: bool = False, extensions: Optional[list] = None) -> None:
-    """
-    List all video files in directory.
-    
-    Args:
-        directory: Path to directory to scan
-        recursive: Whether to scan subdirectories recursively
-        extensions: List of file extensions to include
-    """
-    logger.info(f'Scanning directory: {directory}')
-    print(f'Scanning directory: {directory}')
-    if recursive:
-        logger.info('Including subdirectories in scan')
-        print('(including subdirectories)')
-    
-    try:
-        video_files = get_all_video_object_files(str(directory), recursive, extensions)
-        
-        total_count = len(video_files)
-        logger.info(f"Found {total_count} video files")
-        
-        if total_count == 0:
-            logger.warning('No video files found in the specified directory')
-            print('No video files found in the specified directory.')
-            if extensions:
-                extension_list = ", ".join(extensions)
-                logger.info(f'Searched for extensions: {extension_list}')
-                print(f'Searched for extensions: {extension_list}')
-        else:
-            print(f'\nFound {total_count} video files:')
-            for i, video in enumerate(video_files, 1):
-                rel_path = Path(video.filename).relative_to(directory)
-                size_mb = Path(video.filename).stat().st_size / (1024 * 1024)
-                print(f'  {i:3d}: {rel_path} ({size_mb:.1f} MB)')
-                logger.debug(f'Video file {i}: {rel_path} ({size_mb:.1f} MB)')
-                
-    except Exception as e:
-        logger.error(f"Error listing video files: {e}")
-        logging.error(f"Error listing video files: {e}")
-        sys.exit(1)
-
-
-def check_system_requirements() -> str:
-    """
-    Check system requirements and return ffmpeg command.
-    
-    Returns:
-        str: Path to ffmpeg command
-        
-    Raises:
-        SystemExit: If ffmpeg is not found
-    """
-    logger.debug("Checking for ffmpeg installation")
-    ffmpeg_cmd = get_ffmpeg_command()
-    if not ffmpeg_cmd:
-        logger.error("ffmpeg is required but not found on this system")
-        print("\nError: ffmpeg is required but not found on this system.")
-        print("Please install ffmpeg:")
-        print("  - On Ubuntu/Debian: sudo apt install ffmpeg")
-        print("  - On CentOS/RHEL: sudo yum install ffmpeg")
-        print("  - On macOS: brew install ffmpeg")
-        print("  - On Windows: Download from https://ffmpeg.org/download.html")
-        sys.exit(1)
-    
-    logger.info(f"Found ffmpeg at: {ffmpeg_cmd}")
-    return ffmpeg_cmd
-
-
-def main() -> None:
-    """
-    Main CLI entry point.
-    
-    Raises:
-        SystemExit: On various error conditions or user interruption
-    """
-    try:
-        # Parse arguments
-        args = parse_cli_arguments()
-        
-        # Setup logging first
-        setup_logging(args.verbose and not args.quiet, args.quiet)
-        logger.info("Starting Corrupt Video Inspector")
-=======
 """,
     no_args_is_help=True
 )
@@ -299,7 +134,23 @@
     quiet: bool = typer.Option(False, "--quiet", "-q", help="Suppress all output except errors"),
     version: bool = typer.Option(False, "--version", help="Show version and exit")
 ) -> None:
-    """Main CLI command for Corrupt Video Inspector"""
+    """
+    Main CLI command for Corrupt Video Inspector.
+    
+    Args:
+        directory: Directory to scan for video files
+        mode: Scan mode (quick, deep, or hybrid)
+        verbose: Enable verbose output
+        no_resume: Disable resume functionality
+        list_videos: Only list video files without scanning
+        json_output: Generate JSON output
+        output: Custom output file path
+        recursive: Scan subdirectories recursively
+        extensions: Video file extensions to scan
+        max_workers: Number of worker threads
+        quiet: Suppress all output except errors
+        version: Show version and exit
+    """
     try:
         # Handle version
         if version:
@@ -308,76 +159,54 @@
         
         # Validate mode
         if mode not in ['quick', 'deep', 'hybrid']:
+            logger.error(f"Invalid mode: {mode}")
             typer.echo(f"Error: Mode must be one of: quick, deep, hybrid", err=True)
             raise typer.Exit(1)
         
         # Setup logging
-        setup_logging(verbose and not quiet)
->>>>>>> 30d08348
+        setup_logging(verbose and not quiet, quiet)
+        logger.info("Starting Corrupt Video Inspector")
         
         # Validate arguments
         validate_arguments(verbose, quiet, max_workers, json_output, output)
         
         # Check if directory was provided
-<<<<<<< HEAD
-        if not args.directory:
+        if not directory:
             logger.error("Directory argument is required")
-            print("Error: Directory argument is required", file=sys.stderr)
-            sys.exit(1)
-=======
-        if not directory:
             typer.echo("Error: Directory argument is required", err=True)
             raise typer.Exit(1)
->>>>>>> 30d08348
         
         # Validate directory
         try:
             directory_path = validate_directory(directory)
         except (FileNotFoundError, NotADirectoryError) as e:
+            logger.error(f"Directory validation failed: {e}")
             typer.echo(f"Error: {e}", err=True)
             raise typer.Exit(1)
         
         # Handle quiet mode
-<<<<<<< HEAD
-        if args.quiet:
+        if quiet:
             logger.debug("Quiet mode enabled, redirecting stdout")
-=======
-        if quiet:
->>>>>>> 30d08348
             # Redirect stdout to devnull, keep stderr for errors
             sys.stdout = open(os.devnull, 'w')
         
         # Handle list-videos option
-<<<<<<< HEAD
-        if args.list_videos:
+        if list_videos:
             logger.info("Listing video files only")
-            list_video_files(directory, args.recursive, args.extensions)
+            list_video_files(directory_path, recursive, extensions)
             return
         
         # Check if directory has video files
         logger.debug("Counting video files in directory")
-        total_videos = count_all_video_files(str(directory))
-        if total_videos == 0:
-            logger.warning(f"No video files found in directory: {directory}")
-            print(f"No video files found in directory: {directory}")
-            if args.extensions:
-                extension_list = ', '.join(args.extensions)
-                logger.info(f"Searched for extensions: {extension_list}")
-                print(f"Searched for extensions: {extension_list}")
-            sys.exit(1)
-=======
-        if list_videos:
-            list_video_files(directory_path, recursive, extensions)
-            return
-        
-        # Check if directory has video files
         total_videos = count_all_video_files(str(directory_path))
         if total_videos == 0:
+            logger.warning(f"No video files found in directory: {directory_path}")
             typer.echo(f"No video files found in directory: {directory_path}")
             if extensions:
-                typer.echo(f"Searched for extensions: {', '.join(extensions)}")
+                extension_list = ', '.join(extensions)
+                logger.info(f"Searched for extensions: {extension_list}")
+                typer.echo(f"Searched for extensions: {extension_list}")
             raise typer.Exit(1)
->>>>>>> 30d08348
         
         logger.info(f"Found {total_videos} video files to process")
         
@@ -403,7 +232,7 @@
             if extensions:
                 typer.echo(f'File extensions: {", ".join(extensions)}')
         
-        logger.info(f"Starting scan with mode: {args.mode}, workers: {args.max_workers}")
+        logger.info(f"Starting scan with mode: {mode}, workers: {max_workers}")
         
         # Convert mode string to enum
         scan_mode = ScanMode(mode)
@@ -425,28 +254,19 @@
             scan_mode=scan_mode
         )
         
-<<<<<<< HEAD
         logger.info("Video inspection completed successfully")
         
-    except (FileNotFoundError, NotADirectoryError, ValueError) as e:
-        logger.error(f"Configuration error: {e}")
-        print(f"Error: {e}", file=sys.stderr)
-        sys.exit(1)
-    except KeyboardInterrupt:
-        logger.warning("Scan interrupted by user")
-        print("\nScan interrupted by user", file=sys.stderr)
-        sys.exit(130)  # Standard exit code for Ctrl+C
-=======
     except typer.Exit as e:
         # Re-raise typer exits without logging
         raise e
     except (ValueError) as e:
+        logger.error(f"Configuration error: {e}")
         typer.echo(f"Error: {e}", err=True)
         raise typer.Exit(1)
     except KeyboardInterrupt:
+        logger.warning("Scan interrupted by user")
         typer.echo("\nScan interrupted by user", err=True)
         raise typer.Exit(130)  # Standard exit code for Ctrl+C
->>>>>>> 30d08348
     except Exception as e:
         logger.critical(f"Unexpected error: {e}", exc_info=True)
         logging.error(f"Unexpected error: {e}")
@@ -459,36 +279,61 @@
 
 
 def list_video_files(directory: Path, recursive: bool = False, extensions: Optional[List[str]] = None) -> None:
-    """List all video files in directory"""
+    """
+    List all video files in directory.
+    
+    Args:
+        directory: Path to directory to scan
+        recursive: Whether to scan subdirectories recursively
+        extensions: List of file extensions to include
+    """
+    logger.info(f'Scanning directory: {directory}')
     typer.echo(f'Scanning directory: {directory}')
     if recursive:
+        logger.info('Including subdirectories in scan')
         typer.echo('(including subdirectories)')
     
     try:
         video_files = get_all_video_object_files(str(directory), recursive, extensions)
         
         total_count = len(video_files)
+        logger.info(f"Found {total_count} video files")
         
         if total_count == 0:
+            logger.warning('No video files found in the specified directory')
             typer.echo('No video files found in the specified directory.')
             if extensions:
-                typer.echo(f'Searched for extensions: {", ".join(extensions)}')
+                extension_list = ", ".join(extensions)
+                logger.info(f'Searched for extensions: {extension_list}')
+                typer.echo(f'Searched for extensions: {extension_list}')
         else:
             typer.echo(f'\nFound {total_count} video files:')
             for i, video in enumerate(video_files, 1):
                 rel_path = Path(video.filename).relative_to(directory)
                 size_mb = Path(video.filename).stat().st_size / (1024 * 1024)
                 typer.echo(f'  {i:3d}: {rel_path} ({size_mb:.1f} MB)')
+                logger.debug(f'Video file {i}: {rel_path} ({size_mb:.1f} MB)')
                 
     except Exception as e:
+        logger.error(f"Error listing video files: {e}")
         logging.error(f"Error listing video files: {e}")
         sys.exit(1)
 
 
 def check_system_requirements() -> str:
-    """Check system requirements and return ffmpeg command"""
+    """
+    Check system requirements and return ffmpeg command.
+    
+    Returns:
+        str: Path to ffmpeg command
+        
+    Raises:
+        typer.Exit: If ffmpeg is not found
+    """
+    logger.debug("Checking for ffmpeg installation")
     ffmpeg_cmd = get_ffmpeg_command()
     if not ffmpeg_cmd:
+        logger.error("ffmpeg is required but not found on this system")
         typer.echo("\nError: ffmpeg is required but not found on this system.")
         typer.echo("Please install ffmpeg:")
         typer.echo("  - On Ubuntu/Debian: sudo apt install ffmpeg")
@@ -497,11 +342,17 @@
         typer.echo("  - On Windows: Download from https://ffmpeg.org/download.html")
         raise typer.Exit(1)
     
+    logger.info(f"Found ffmpeg at: {ffmpeg_cmd}")
     return ffmpeg_cmd
 
 
-def main():
-    """Main CLI entry point"""
+def main() -> None:
+    """
+    Main CLI entry point.
+    
+    Raises:
+        SystemExit: On various error conditions or user interruption
+    """
     app()
 
 
