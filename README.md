actionlint
==========
[![CI Badge][]][CI]
[![API Document][api-badge]][apidoc]

[actionlint][repo] is a static checker for GitHub Actions workflow files. [Try it online!][playground]

Features:

- **Syntax check for workflow files** to check unexpected or missing keys following [workflow syntax][syntax-doc]
- **Strong type check for `${{ }}` expressions** to catch several semantic errors like access to not existing property,
  type mismatches, ...
- **Actions usage check** to check that inputs at `with:` and outputs in `steps.{id}.outputs` are correct
- **Reusable workflow check** to check inputs/outputs/secrets of reusable workflows and workflow calls
- **[shellcheck][] and [pyflakes][] integrations** for scripts at `run:`
- **Security checks**; [script injection][script-injection-doc] by untrusted inputs, hard-coded credentials
- **Other several useful checks**; [glob syntax][filter-pattern-doc] validation, dependencies check for `needs:`,
  runner label validation, cron syntax validation, ...

See [the full list](docs/checks.md) of checks done by actionlint.

<img src="https://github.com/rhysd/ss/blob/master/actionlint/main.gif?raw=true" alt="actionlint reports 7 errors" width="806" height="492"/>

**Example of broken workflow:**

```yaml
on:
  push:
    branch: main
    tags:
      - 'v\d+'
jobs:
  test:
    strategy:
      matrix:
        os: [macos-latest, linux-latest]
    runs-on: ${{ matrix.os }}
    steps:
      - run: echo "Checking commit '${{ github.event.head_commit.message }}'"
      - uses: actions/checkout@v4
      - uses: actions/setup-node@v4
        with:
          node_version: 18.x
      - uses: actions/cache@v4
        with:
          path: ~/.npm
          key: ${{ matrix.platform }}-node-${{ hashFiles('**/package-lock.json') }}
        if: ${{ github.repository.permissions.admin == true }}
      - run: npm install && npm test
```

**actionlint reports 7 errors:**

```
test.yaml:3:5: unexpected key "branch" for "push" section. expected one of "branches", "branches-ignore", "paths", "paths-ignore", "tags", "tags-ignore", "types", "workflows" [syntax-check]
  |
3 |     branch: main
  |     ^~~~~~~
test.yaml:5:11: character '\' is invalid for branch and tag names. only special characters [, ?, +, *, \, ! can be escaped with \. see `man git-check-ref-format` for more details. note that regular expression is unavailable. note: filter pattern syntax is explained at https://docs.github.com/en/actions/using-workflows/workflow-syntax-for-github-actions#filter-pattern-cheat-sheet [glob]
  |
5 |       - 'v\d+'
  |           ^~~~
test.yaml:10:28: label "linux-latest" is unknown. available labels are "windows-latest", "windows-2022", "windows-2019", "windows-2016", "ubuntu-latest", "ubuntu-22.04", "ubuntu-20.04", "ubuntu-18.04", "macos-latest", "macos-12", "macos-12.0", "macos-11", "macos-11.0", "macos-10.15", "self-hosted", "x64", "arm", "arm64", "linux", "macos", "windows". if it is a custom label for self-hosted runner, set list of labels in actionlint.yaml config file [runner-label]
   |
10 |         os: [macos-latest, linux-latest]
   |                            ^~~~~~~~~~~~~
test.yaml:13:41: "github.event.head_commit.message" is potentially untrusted. avoid using it directly in inline scripts. instead, pass it through an environment variable. see https://docs.github.com/en/actions/learn-github-actions/security-hardening-for-github-actions for more details [expression]
   |
13 |       - run: echo "Checking commit '${{ github.event.head_commit.message }}'"
   |                                         ^~~~~~~~~~~~~~~~~~~~~~~~~~~~~~~~
test.yaml:17:11: input "node_version" is not defined in action "actions/setup-node@v4". available inputs are "always-auth", "architecture", "cache", "cache-dependency-path", "check-latest", "node-version", "node-version-file", "registry-url", "scope", "token" [action]
   |
17 |           node_version: 18.x
   |           ^~~~~~~~~~~~~
test.yaml:21:20: property "platform" is not defined in object type {os: string} [expression]
   |
21 |           key: ${{ matrix.platform }}-node-${{ hashFiles('**/package-lock.json') }}
   |                    ^~~~~~~~~~~~~~~
test.yaml:22:17: receiver of object dereference "permissions" must be type of object but got "string" [expression]
   |
22 |         if: ${{ github.repository.permissions.admin == true }}
   |                 ^~~~~~~~~~~~~~~~~~~~~~~~~~~~~~~~~~~
```

## Why?

- **Running a workflow is time consuming.** You need to push the changes and wait until the workflow runs on GitHub even if
  it contains some trivial mistakes. [act][] is useful to debug the workflow locally. But it is not suitable for CI and still
  time consuming when your workflow gets larger.
- **Checks of workflow files by GitHub are very loose.** It reports no error even if unexpected keys are in mappings
  (meant that some typos in keys). And also it reports no error when accessing to property which is actually not existing.
  For example `matrix.foo` when no `foo` is defined in `matrix:` section, it is evaluated to `null` and causes no error.
- **Some mistakes silently break a workflow.** Most common case I saw is specifying missing property to cache key. In the
  case cache silently does not work properly but a workflow itself runs without error. So you might not notice the mistake
  forever.

## Quick start

Install `actionlint` command by downloading [the released binary][releases] or by Homebrew or by `go install`. See
[the installation document](docs/install.md) for more details like how to manage the command with several package managers
or run via Docker container.

```sh
go install github.com/rhysd/actionlint/cmd/actionlint@latest
```

Basically all you need to do is run the `actionlint` command in your repository. actionlint automatically detects workflows and
checks errors. actionlint focuses on finding out mistakes. It tries to catch errors as much as possible and make false positives
as minimal as possible.

```sh
actionlint
```

<<<<<<< HEAD
**Note**: FFmpeg is a critical system dependency required for video analysis. The `make install-system-deps` command will install it automatically on most systems, or see [FFmpeg Installation](https://ffmpeg.org/download.html) for manual installation.

**For complete development documentation, see [Contributing Guide](docs/CONTRIBUTING.md)**

### Project Structure

```
corrupt_video_inspector/
├── src/
│   ├── cli/                    # Command-line interface → See docs/CLI.md
│   ├── core/                   # Core business logic → See docs/CORE.md
│   ├── config/                 # Configuration management → See docs/CONFIG.md
│   ├── ffmpeg/                 # FFmpeg integration → See docs/FFMPEG.md
│   └── utils/                  # Shared utilities → See docs/UTILS.md
├── tests/                      # Test suite → See docs/tests.md
├── docs/                       # Documentation
│   ├── CLI.md                  # Command-line interface documentation
│   ├── CORE.md                 # Core module documentation
│   ├── CONFIG.md               # Configuration system guide
│   ├── FFMPEG.md               # FFmpeg integration details
│   ├── UTILS.md                # Utilities documentation
│   ├── trakt.md                # Trakt.tv integration guide
│   ├── CONTRIBUTING.md         # Development setup and guidelines
│   ├── REPORTER.md             # Report generation system
│   └── VERSIONING.md           # Version management
└── pyproject.toml              # Project configuration
```

## 📊 Output Examples

The application generates comprehensive reports in multiple formats:

### JSON Report Summary
```json
{
  "scan_summary": {
    "total_files": 150,
    "corrupt_files": 3,
    "healthy_files": 147,
    "scan_mode": "hybrid",
    "success_rate": 98.0
  },
  "results": [
    {
      "filename": "/path/to/video.mp4",
      "is_corrupt": false,
      "confidence": 0.05,
      "scan_mode": "quick",
      "inspection_time": 2.3
    }
  ]
}
```

**Supported formats**: JSON, CSV, YAML, Plain Text

**For detailed report structure and examples, see [Report Generation Documentation](docs/REPORTER.md)**

## 🤝 Contributing

We welcome contributions! To get started:

1. **Open an issue**: Describe the feature, bug fix, or improvement you'd like to make
2. **Automatic branch creation**: A branch will be automatically created for your issue (see [Automation](#-automation) below)
3. **Start development**: Follow the automatically posted instructions to check out your branch
4. **Follow code quality standards**: Use pre-commit hooks and project guidelines

### 📝 Conventional Commit Types

This project uses [Conventional Commits](https://www.conventionalcommits.org/) for consistent commit messages and automated versioning. All pull requests must use one of these types in the title:

| Type | Description | Example |
|------|-------------|---------|
| `feat` | New features or enhancements | `feat: add video batch processing` |
| `fix` | Bug fixes | `fix: resolve scanner timeout issues` |
| `docs` | Documentation changes | `docs: update installation guide` |
| `style` | Code style/formatting changes | `style: fix import organization` |
| `refactor` | Code refactoring without functional changes | `refactor: extract video validation logic` |
| `perf` | Performance improvements | `perf: optimize video scanning algorithm` |
| `test` | Test additions or improvements | `test: add integration tests for scanner` |
| `chore` | Maintenance tasks, dependencies | `chore: update Python dependencies` |
| `build` | Build system or dependency changes | `build: update Docker base image` |
| `ci` | CI/CD pipeline changes | `ci: add automated security scanning` |
| `revert` | Revert previous changes | `revert: undo problematic scanner changes` |

**Pull Request Title Format**: `type: description` (e.g., `feat: add new video validation feature`)

Issue templates are available for each type to guide your contribution. The automated systems will label and process your contribution based on the type you choose.
5. **Add tests**: Include tests for new functionality
6. **Submit a Pull Request**: Use conventional commit format and reference the issue

### 🤖 Automation

**Automatic Branch Creation**: When you open a new issue, our GitHub Actions workflow automatically:
- Creates a new branch named `issue-<number>-<slug>` based on your issue title
- Posts a comment with branch information and development instructions
- Provides ready-to-use git commands for getting started

**Example**: Issue #123 titled "Add progress bar feature" creates branch `issue-123-add-progress-bar-feature`

### Pull Request Requirements
**All PR titles must follow conventional commit format and reference an issue:**
```
type: description (#issue-number)
```
Examples: `feat: add progress bar (#123)`, `fix: resolve timeout issue (#456)`

### Code Quality Standards
- **Formatting**: Black (100 character line length)
- **Linting**: Ruff with comprehensive rule set
- **Type Checking**: MyPy with strict configuration
- **Testing**: Comprehensive test coverage

**For detailed contribution guidelines, see [Contributing Guide](docs/CONTRIBUTING.md)**

## 📝 License

This project is licensed under the MIT License - see the [LICENSE](LICENSE) file for details.

## 🙏 Acknowledgments

- [FFmpeg](https://ffmpeg.org/) for video analysis capabilities
- [Trakt.tv](https://trakt.tv/) for providing the API for media tracking
- [Click](https://click.palletsprojects.com/) for the excellent CLI framework
- The Python community for the fantastic ecosystem of tools

## 🔒 Security

This repository implements security measures to protect critical configuration files:

- **CODEOWNERS**: Critical files have defined code owners (see `.github/CODEOWNERS`)
- **Branch Protection**: Main branch requires status checks and pull request reviews
- **Configuration Protection**: `.github/settings.yml` and security files have additional safeguards

For security policies and reporting vulnerabilities, see [SECURITY.md](SECURITY.md).

## 📞 Support & Resources

- 🐛 **Bug Reports**: [GitHub Issues](https://github.com/tdorsey/corruptvideofileinspector/issues)
- 💬 **Discussions**: [GitHub Discussions](https://github.com/tdorsey/corruptvideofileinspector/discussions)
- 📖 **Documentation**: See docs/ directory for detailed guides
- 🔄 **Contributing**: See [Contributing Guide](docs/CONTRIBUTING.md)
- 🔒 **Security**: See [Security Policy](SECURITY.md)

---

**Made with ❤️ for the media management community**

# Documentation

## Module Documentation

- **[CLI Module](docs/CLI.md)** - Command-line interface, commands, and handlers
- **[Core Module](docs/CORE.md)** - Business logic, scanning, inspection, and reporting
- **[Configuration](docs/CONFIG.md)** - Configuration system, environment variables, and Docker secrets
- **[FFmpeg Integration](docs/FFMPEG.md)** - Video analysis engine and corruption detection
- **[Utilities](docs/UTILS.md)** - Shared utilities and helper functions

## Integration and Usage

- **[Trakt.tv Integration](docs/trakt.md)** - Watchlist synchronization and media management
- **[Docker Trakt Integration](docs/DOCKER_TRAKT.md)** - Containerized Trakt.tv workflows and setup
- **[Report Generation](docs/REPORTER.md)** - Multi-format reporting system

## Development

- **[Contributing Guidelines](docs/CONTRIBUTING.md)** - Development setup, code quality, and submission process
- **[Repository Configuration](docs/REPOSITORY_CONFIGURATION.md)** - Repository settings management and code ownership
- **[Version Management](docs/VERSIONING.md)** - Dynamic versioning with Git tags
- **[Tests Documentation](docs/tests.md)** - Testing framework and test execution
=======
Another option to try actionlint is [the online playground][playground]. Your browser can run actionlint through WebAssembly.

See [the usage document](docs/usage.md) for more details.

## Documents

- [Checks](docs/checks.md): Full list of all checks done by actionlint with example inputs, outputs, and playground links.
- [Installation](docs/install.md): Installation instructions. Prebuilt binaries, Homebrew package, a Docker image, building from
  source, a download script (for CI) are available.
- [Usage](docs/usage.md): How to use `actionlint` command locally or on GitHub Actions, the online playground, an official Docker
  image, and integrations with reviewdog, Problem Matchers, super-linter, pre-commit, VS Code.
- [Configuration](docs/config.md): How to configure actionlint behavior. Currently only labels of self-hosted runners can be
  configured.
- [Go API](docs/api.md): How to use actionlint as Go library.
- [References](docs/reference.md): Links to resources.

## Bug reporting

When you see some bugs or false positives, it is helpful to [file a new issue][issue-form] with a minimal example
of input. Giving me some feedbacks like feature requests or ideas of additional checks is also welcome.

## License

actionlint is distributed under [the MIT license](./LICENSE.txt).

[CI Badge]: https://github.com/rhysd/actionlint/workflows/CI/badge.svg?branch=main&event=push
[CI]: https://github.com/rhysd/actionlint/actions?query=workflow%3ACI+branch%3Amain
[api-badge]: https://pkg.go.dev/badge/github.com/rhysd/actionlint.svg
[apidoc]: https://pkg.go.dev/github.com/rhysd/actionlint
[repo]: https://github.com/rhysd/actionlint
[playground]: https://rhysd.github.io/actionlint/
[shellcheck]: https://github.com/koalaman/shellcheck
[pyflakes]: https://github.com/PyCQA/pyflakes
[act]: https://github.com/nektos/act
[syntax-doc]: https://docs.github.com/en/actions/reference/workflow-syntax-for-github-actions
[filter-pattern-doc]: https://docs.github.com/en/actions/using-workflows/workflow-syntax-for-github-actions#filter-pattern-cheat-sheet
[script-injection-doc]: https://docs.github.com/en/actions/learn-github-actions/security-hardening-for-github-actions#understanding-the-risk-of-script-injections
[issue-form]: https://github.com/rhysd/actionlint/issues/new
[releases]: https://github.com/rhysd/actionlint/releases
>>>>>>> fe71ed15
<|MERGE_RESOLUTION|>--- conflicted
+++ resolved
@@ -1,118 +1,36 @@
-actionlint
-==========
-[![CI Badge][]][CI]
-[![API Document][api-badge]][apidoc]
-
-[actionlint][repo] is a static checker for GitHub Actions workflow files. [Try it online!][playground]
-
-Features:
-
-- **Syntax check for workflow files** to check unexpected or missing keys following [workflow syntax][syntax-doc]
-- **Strong type check for `${{ }}` expressions** to catch several semantic errors like access to not existing property,
-  type mismatches, ...
-- **Actions usage check** to check that inputs at `with:` and outputs in `steps.{id}.outputs` are correct
-- **Reusable workflow check** to check inputs/outputs/secrets of reusable workflows and workflow calls
-- **[shellcheck][] and [pyflakes][] integrations** for scripts at `run:`
-- **Security checks**; [script injection][script-injection-doc] by untrusted inputs, hard-coded credentials
-- **Other several useful checks**; [glob syntax][filter-pattern-doc] validation, dependencies check for `needs:`,
-  runner label validation, cron syntax validation, ...
-
-See [the full list](docs/checks.md) of checks done by actionlint.
-
-<img src="https://github.com/rhysd/ss/blob/master/actionlint/main.gif?raw=true" alt="actionlint reports 7 errors" width="806" height="492"/>
-
-**Example of broken workflow:**
-
-```yaml
-on:
-  push:
-    branch: main
-    tags:
-      - 'v\d+'
-jobs:
-  test:
-    strategy:
-      matrix:
-        os: [macos-latest, linux-latest]
-    runs-on: ${{ matrix.os }}
-    steps:
-      - run: echo "Checking commit '${{ github.event.head_commit.message }}'"
-      - uses: actions/checkout@v4
-      - uses: actions/setup-node@v4
-        with:
-          node_version: 18.x
-      - uses: actions/cache@v4
-        with:
-          path: ~/.npm
-          key: ${{ matrix.platform }}-node-${{ hashFiles('**/package-lock.json') }}
-        if: ${{ github.repository.permissions.admin == true }}
-      - run: npm install && npm test
-```
-
-**actionlint reports 7 errors:**
-
-```
-test.yaml:3:5: unexpected key "branch" for "push" section. expected one of "branches", "branches-ignore", "paths", "paths-ignore", "tags", "tags-ignore", "types", "workflows" [syntax-check]
-  |
-3 |     branch: main
-  |     ^~~~~~~
-test.yaml:5:11: character '\' is invalid for branch and tag names. only special characters [, ?, +, *, \, ! can be escaped with \. see `man git-check-ref-format` for more details. note that regular expression is unavailable. note: filter pattern syntax is explained at https://docs.github.com/en/actions/using-workflows/workflow-syntax-for-github-actions#filter-pattern-cheat-sheet [glob]
-  |
-5 |       - 'v\d+'
-  |           ^~~~
-test.yaml:10:28: label "linux-latest" is unknown. available labels are "windows-latest", "windows-2022", "windows-2019", "windows-2016", "ubuntu-latest", "ubuntu-22.04", "ubuntu-20.04", "ubuntu-18.04", "macos-latest", "macos-12", "macos-12.0", "macos-11", "macos-11.0", "macos-10.15", "self-hosted", "x64", "arm", "arm64", "linux", "macos", "windows". if it is a custom label for self-hosted runner, set list of labels in actionlint.yaml config file [runner-label]
-   |
-10 |         os: [macos-latest, linux-latest]
-   |                            ^~~~~~~~~~~~~
-test.yaml:13:41: "github.event.head_commit.message" is potentially untrusted. avoid using it directly in inline scripts. instead, pass it through an environment variable. see https://docs.github.com/en/actions/learn-github-actions/security-hardening-for-github-actions for more details [expression]
-   |
-13 |       - run: echo "Checking commit '${{ github.event.head_commit.message }}'"
-   |                                         ^~~~~~~~~~~~~~~~~~~~~~~~~~~~~~~~
-test.yaml:17:11: input "node_version" is not defined in action "actions/setup-node@v4". available inputs are "always-auth", "architecture", "cache", "cache-dependency-path", "check-latest", "node-version", "node-version-file", "registry-url", "scope", "token" [action]
-   |
-17 |           node_version: 18.x
-   |           ^~~~~~~~~~~~~
-test.yaml:21:20: property "platform" is not defined in object type {os: string} [expression]
-   |
-21 |           key: ${{ matrix.platform }}-node-${{ hashFiles('**/package-lock.json') }}
-   |                    ^~~~~~~~~~~~~~~
-test.yaml:22:17: receiver of object dereference "permissions" must be type of object but got "string" [expression]
-   |
-22 |         if: ${{ github.repository.permissions.admin == true }}
-   |                 ^~~~~~~~~~~~~~~~~~~~~~~~~~~~~~~~~~~
-```
-
-## Why?
-
-- **Running a workflow is time consuming.** You need to push the changes and wait until the workflow runs on GitHub even if
-  it contains some trivial mistakes. [act][] is useful to debug the workflow locally. But it is not suitable for CI and still
-  time consuming when your workflow gets larger.
-- **Checks of workflow files by GitHub are very loose.** It reports no error even if unexpected keys are in mappings
-  (meant that some typos in keys). And also it reports no error when accessing to property which is actually not existing.
-  For example `matrix.foo` when no `foo` is defined in `matrix:` section, it is evaluated to `null` and causes no error.
-- **Some mistakes silently break a workflow.** Most common case I saw is specifying missing property to cache key. In the
-  case cache silently does not work properly but a workflow itself runs without error. So you might not notice the mistake
-  forever.
-
-## Quick start
-
-Install `actionlint` command by downloading [the released binary][releases] or by Homebrew or by `go install`. See
-[the installation document](docs/install.md) for more details like how to manage the command with several package managers
-or run via Docker container.
-
-```sh
-go install github.com/rhysd/actionlint/cmd/actionlint@latest
-```
-
-Basically all you need to do is run the `actionlint` command in your repository. actionlint automatically detects workflows and
-checks errors. actionlint focuses on finding out mistakes. It tries to catch errors as much as possible and make false positives
-as minimal as possible.
-
-```sh
-actionlint
-```
-
-<<<<<<< HEAD
+# Corrupt Video File Inspector
+
+A comprehensive Python CLI tool for detecting corrupted video files using FFmpeg, with optional Trakt.tv synchronization and Docker containerization support.
+
+## 🚀 Quick Start
+
+### Installation
+
+```bash
+# Clone the repository
+git clone https://github.com/tdorsey/corruptvideofileinspector.git
+cd corruptvideofileinspector
+
+# Install system dependencies
+make install-system-deps
+
+# Install development dependencies
+make install-dev
+
+# Setup the project
+make setup
+```
+
+### Basic Usage
+
+```bash
+# Scan a directory for corrupt videos
+corrupt-video-inspector scan /path/to/videos --mode hybrid --output results.json
+
+# View help for all commands
+corrupt-video-inspector --help
+```
+
 **Note**: FFmpeg is a critical system dependency required for video analysis. The `make install-system-deps` command will install it automatically on most systems, or see [FFmpeg Installation](https://ffmpeg.org/download.html) for manual installation.
 
 **For complete development documentation, see [Contributing Guide](docs/CONTRIBUTING.md)**
@@ -201,6 +119,7 @@
 **Pull Request Title Format**: `type: description` (e.g., `feat: add new video validation feature`)
 
 Issue templates are available for each type to guide your contribution. The automated systems will label and process your contribution based on the type you choose.
+
 5. **Add tests**: Include tests for new functionality
 6. **Submit a Pull Request**: Use conventional commit format and reference the issue
 
@@ -282,45 +201,4 @@
 - **[Contributing Guidelines](docs/CONTRIBUTING.md)** - Development setup, code quality, and submission process
 - **[Repository Configuration](docs/REPOSITORY_CONFIGURATION.md)** - Repository settings management and code ownership
 - **[Version Management](docs/VERSIONING.md)** - Dynamic versioning with Git tags
-- **[Tests Documentation](docs/tests.md)** - Testing framework and test execution
-=======
-Another option to try actionlint is [the online playground][playground]. Your browser can run actionlint through WebAssembly.
-
-See [the usage document](docs/usage.md) for more details.
-
-## Documents
-
-- [Checks](docs/checks.md): Full list of all checks done by actionlint with example inputs, outputs, and playground links.
-- [Installation](docs/install.md): Installation instructions. Prebuilt binaries, Homebrew package, a Docker image, building from
-  source, a download script (for CI) are available.
-- [Usage](docs/usage.md): How to use `actionlint` command locally or on GitHub Actions, the online playground, an official Docker
-  image, and integrations with reviewdog, Problem Matchers, super-linter, pre-commit, VS Code.
-- [Configuration](docs/config.md): How to configure actionlint behavior. Currently only labels of self-hosted runners can be
-  configured.
-- [Go API](docs/api.md): How to use actionlint as Go library.
-- [References](docs/reference.md): Links to resources.
-
-## Bug reporting
-
-When you see some bugs or false positives, it is helpful to [file a new issue][issue-form] with a minimal example
-of input. Giving me some feedbacks like feature requests or ideas of additional checks is also welcome.
-
-## License
-
-actionlint is distributed under [the MIT license](./LICENSE.txt).
-
-[CI Badge]: https://github.com/rhysd/actionlint/workflows/CI/badge.svg?branch=main&event=push
-[CI]: https://github.com/rhysd/actionlint/actions?query=workflow%3ACI+branch%3Amain
-[api-badge]: https://pkg.go.dev/badge/github.com/rhysd/actionlint.svg
-[apidoc]: https://pkg.go.dev/github.com/rhysd/actionlint
-[repo]: https://github.com/rhysd/actionlint
-[playground]: https://rhysd.github.io/actionlint/
-[shellcheck]: https://github.com/koalaman/shellcheck
-[pyflakes]: https://github.com/PyCQA/pyflakes
-[act]: https://github.com/nektos/act
-[syntax-doc]: https://docs.github.com/en/actions/reference/workflow-syntax-for-github-actions
-[filter-pattern-doc]: https://docs.github.com/en/actions/using-workflows/workflow-syntax-for-github-actions#filter-pattern-cheat-sheet
-[script-injection-doc]: https://docs.github.com/en/actions/learn-github-actions/security-hardening-for-github-actions#understanding-the-risk-of-script-injections
-[issue-form]: https://github.com/rhysd/actionlint/issues/new
-[releases]: https://github.com/rhysd/actionlint/releases
->>>>>>> fe71ed15
+- **[Tests Documentation](docs/tests.md)** - Testing framework and test execution