--- conflicted
+++ resolved
@@ -266,11 +266,7 @@
 
 **GitHub Actions Workflow Validation:**
 - PRs that add or modify GitHub Actions workflow files (`.github/workflows/*.yml` or `.github/workflows/*.yaml`) are automatically validated for syntax correctness
-<<<<<<< HEAD
-- The workflow validation check uses `actionlint` to ensure proper GitHub Actions syntax
-=======
 - The workflow validation check uses `actionlint` via the `devops-actions/actionlint@v0.1.9` marketplace action to ensure proper GitHub Actions syntax
->>>>>>> 12acbe73
 - PRs with invalid workflow syntax will be blocked from merging until issues are resolved
 - This validation runs automatically and is a required check
 
