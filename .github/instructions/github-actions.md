--- conflicted
+++ resolved
@@ -7,11 +7,7 @@
 
 ## Workflow Files Overview
 
-<<<<<<< HEAD
 The project contains multiple workflow files in `.github/workflows/`:
-=======
-The project contains four main workflow files in `.github/workflows/`:
->>>>>>> b2663654
 
 ### 1. ci.yml - Continuous Integration
 **Purpose**: Runs on every push and pull request to validate code quality and run tests
@@ -21,7 +17,6 @@
 - Python 3.13 setup with pip caching
 - Parallel job execution for faster feedback
 
-<<<<<<< HEAD
 ### 2. workflow-validation.yml - GitHub Actions Validation
 **Purpose**: Validates syntax of GitHub Actions workflow files on PR changes
 **Key Components**:
@@ -31,17 +26,13 @@
 - Reports validation results for changed workflow files
 
 ### 3. release.yml - Release Automation
-**Purpose**: Handles version bumping, Docker builds, and PyPI publishing
-=======
-### 2. release.yml - Release Automation
 **Purpose**: Handles version bumping, Docker builds, and release management
->>>>>>> b2663654
 **Key Components**:
 - Automated version incrementation using conventional commits
 - Multi-platform Docker builds (linux/amd64, linux/arm64)
 - PyPI package publishing with proper authentication
 
-### 3. auto-create-branch.yml - Automatic Branch Creation
+### 4. auto-create-branch.yml - Automatic Branch Creation
 **Purpose**: Automatically creates development branches when issues are opened
 **Key Components**:
 - Triggers on `issues: opened` events
@@ -50,13 +41,6 @@
 - Provides fallback instructions if branch creation fails
 - Uses `actions/github-script@v7` for GitHub API interactions
 
-### 4. auto-assign-issue.yml - Issue Assignment
-**Purpose**: Automatically assigns issues to maintainers when opened
-**Key Components**:
-- Uses marketplace action `pozil/auto-assign-issue@v2.2.0`
-- Assigns to @copilot by default
-- Configurable assignment rules
-
 ### 5. labeler.yml - Issue Labeling
 **Purpose**: Automatically labels issues based on content and title
 **Key Components**:
@@ -66,7 +50,7 @@
 - GitHub release creation with automated changelog generation
 - Docker image publishing to GitHub Container Registry
 
-### 4. copilot-setup-steps.yml - Copilot Environment
+### 6. copilot-setup-steps.yml - Copilot Environment
 **Purpose**: Prepares the development environment for GitHub Copilot agents
 **Key Components**:
 - Python 3.13 environment setup
