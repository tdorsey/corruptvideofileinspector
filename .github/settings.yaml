# Repository Settings Configuration
# This file manages repository settings declaratively
# Protected by CODEOWNERS - only trusted maintainers can modify

repository:
  # Repository basic settings
  name: corruptvideofileinspector
  owner: tdorsey
  description: "A comprehensive Python CLI tool for detecting corrupted video files using FFmpeg, with optional Trakt.tv synchronization and Docker containerization support."
  topics:
    - python
    - ffmpeg
    - video-processing
    - corruption-detection
    - cli-tool
    - docker
    - trakt
    - video-analysis

  # Repository properties
  homepage: "https://github.com/tdorsey/corruptvideofileinspector"
  visibility: public
  private: false
  has_issues: true
  has_projects: true
  has_wiki: false
  has_downloads: true
  has_pages: false
  allow_squash_merge: true
  allow_merge_commit: false
  allow_rebase_merge: true
  allow_auto_merge: false
  allow_forking: true
  delete_branch_on_merge: true
  enable_automated_security_fixes: true
  enable_vulnerability_alerts: true
  default_branch: main

# Branch Protection Rules
branches:
  - name: main
    protection:
      required_status_checks:
        strict: true
        contexts:
<<<<<<< HEAD
          - "lint-and-format"
          - "test"
          - "docker"
          - "security"
          - "make check"
          - "make test"
          - "Validate Workflow Syntax"
      required_pull_request_reviews:
        required_approving_review_count: 0
        dismiss_stale_reviews: true
        require_code_owner_reviews: false  # Allow admins to merge without code owner review
=======
          - "Validate PR Title"
          - "Lint, Format, and Type Check"
          - "Run Tests"
          - "Build and Test Docker Image"
          - "Security Scan"
      required_pull_request_reviews:
        required_approving_review_count: 0
        dismiss_stale_reviews: true
        require_code_owner_reviews: false
>>>>>>> 412727d6
        restrict_pushes: false
      enforce_admins: false  # Allow repository admins to bypass all protection rules
      restrictions: null
      allow_force_pushes: false
      allow_deletions: false
      required_linear_history: false
      required_conversation_resolution: true


# Labels for issue and PR management
labels:
  - name: "type: bug"
    color: "d73a4a"
    description: "Something isn't working"
  - name: "type: feature"
    color: "0075ca"
    description: "New feature or request"
  - name: "type: enhancement"
    color: "a2eeef"
    description: "Enhancement to existing functionality"
  - name: "type: documentation"
    color: "0052cc"
    description: "Improvements or additions to documentation"
  - name: "type: refactor"
    color: "5319e7"
    description: "Code refactoring"
  - name: "type: test"
    color: "1d76db"
    description: "Testing related changes"
  - name: "priority: critical"
    color: "b60205"
    description: "Critical priority"
  - name: "priority: high"
    color: "d93f0b"
    description: "High priority"
  - name: "priority: medium"
    color: "fbca04"
    description: "Medium priority"
  - name: "priority: low"
    color: "0e8a16"
    description: "Low priority"
  - name: "status: blocked"
    color: "b60205"
    description: "Blocked by external dependency"
  - name: "status: in-progress"
    color: "fbca04"
    description: "Currently being worked on"
  - name: "status: needs-review"
    color: "0052cc"
    description: "Needs code review"
  - name: "status: needs-testing"
    color: "1d76db"
    description: "Needs testing"
  - name: "component: cli"
    color: "c2e0c6"
    description: "Command line interface"
  - name: "component: core"
    color: "c2e0c6"
    description: "Core business logic"
  - name: "component: ffmpeg"
    color: "c2e0c6"
    description: "FFmpeg integration"
  - name: "component: trakt"
    color: "c2e0c6"
    description: "Trakt.tv integration"
  - name: "component: docker"
    color: "c2e0c6"
    description: "Docker configuration"
  - name: "component: tests"
    color: "c2e0c6"
    description: "Test suite"
  - name: "component: docs"
    color: "c2e0c6"
    description: "Documentation"
  - name: "component: ci-cd"
    color: "c2e0c6"
    description: "CI/CD pipeline"
  - name: "good first issue"
    color: "7057ff"
    description: "Good for newcomers"
  - name: "help wanted"
    color: "008672"
    description: "Extra attention is needed"
  - name: "dependencies"
    color: "0366d6"
    description: "Pull requests that update a dependency file"
  - name: "security"
    color: "b60205"
    description: "Security related issue"
  - name: "breaking-change"
    color: "d73a4a"
    description: "Breaking change"
  - name: "needs-reproduction"
    color: "fef2c0"
    description: "Issue needs reproduction steps"

# Security and analysis settings
security:
  secret_scanning: true
  secret_scanning_push_protection: true
  dependency_graph: true
  dependabot_security_updates: true
  dependabot_version_updates: true

# CODEOWNERS integration
codeowners:
  enabled: true
  file: .github/CODEOWNERS<|MERGE_RESOLUTION|>--- conflicted
+++ resolved
@@ -43,29 +43,16 @@
       required_status_checks:
         strict: true
         contexts:
-<<<<<<< HEAD
-          - "lint-and-format"
-          - "test"
-          - "docker"
-          - "security"
-          - "make check"
-          - "make test"
+          - "Validate PR Title"
+          - "Lint, Format, and Type Check"
+          - "Run Tests"
+          - "Build and Test Docker Image"
+          - "Security Scan"
           - "Validate Workflow Syntax"
       required_pull_request_reviews:
         required_approving_review_count: 0
         dismiss_stale_reviews: true
         require_code_owner_reviews: false  # Allow admins to merge without code owner review
-=======
-          - "Validate PR Title"
-          - "Lint, Format, and Type Check"
-          - "Run Tests"
-          - "Build and Test Docker Image"
-          - "Security Scan"
-      required_pull_request_reviews:
-        required_approving_review_count: 0
-        dismiss_stale_reviews: true
-        require_code_owner_reviews: false
->>>>>>> 412727d6
         restrict_pushes: false
       enforce_admins: false  # Allow repository admins to bypass all protection rules
       restrictions: null
