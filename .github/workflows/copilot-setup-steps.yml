--- conflicted
+++ resolved
@@ -30,28 +30,6 @@
       - name: Cache APT packages
         id: cache-apt
         uses: actions/cache@v4
-<<<<<<< HEAD
-        with:
-          path: /var/cache/apt/archives
-          key: ${{ runner.os }}-apt-ffmpeg
-          restore-keys: |
-            ${{ runner.os }}-apt-
-
-      - name: Install system dependencies
-        run: |
-          sudo apt-get update
-          sudo apt-get install -y ffmpeg
-
-      - name: Install poetry
-        run: pipx install poetry
-
-      - id: setup-python
-        uses: actions/setup-python@v5
-        with:
-          python-version: ${{ vars.PYTHON_VERSION || '3.13' }}
-          cache: 'poetry'
-
-=======
         with:
           path: /var/cache/apt/archives
           key: ${{ runner.os }}-apt-ffmpeg
@@ -68,10 +46,9 @@
       - id: setup-python
         uses: actions/setup-python@v5
         with:
-          python-version: ${{ vars.PYTHON_VERSION || '3.13' }}
+          python-version: ${{ vars.PYTHON_VERSION }}
           cache: 'poetry'
 
->>>>>>> b1da187f
       - name: Install dependencies (Poetry)
         if: steps.setup-python.outputs.cache-hit == 'false'
         run: poetry install
