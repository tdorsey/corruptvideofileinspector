"""Unit tests for utils.py module"""

import os
import sys
import tempfile
import unittest
from pathlib import Path

import pytest

from src.config.video_formats import get_video_extensions
from src.core.formatting import format_file_size
from src.core.video_files import count_all_video_files

pytestmark = pytest.mark.unit

sys.path.insert(0, os.path.dirname(os.path.dirname(os.path.abspath(__file__))))
sys.path.insert(0, str(Path(__file__).resolve().parent.parent))


class TestCountAllVideoFiles(unittest.TestCase):
    """Test count_all_video_files function"""

    def setUp(self):
        """Set up test fixtures"""
        self.temp_dir = tempfile.mkdtemp()
        self.temp_path = Path(self.temp_dir)

        # Create test directory structure
        self.sub_dir = self.temp_path / "subdir"
        self.sub_dir.mkdir()

        # Create test files
        (self.temp_path / "video1.mp4").touch()
        (self.temp_path / "video2.avi").touch()
        (self.temp_path / "video3.mkv").touch()
        (self.temp_path / "document.txt").touch()
        (self.temp_path / "image.jpg").touch()

        # Create files in subdirectory
        (self.sub_dir / "video4.mov").touch()
        (self.sub_dir / "video5.wmv").touch()
        (self.sub_dir / "README.md").touch()

    def tearDown(self):
        """Clean up test fixtures"""
        import shutil

        shutil.rmtree(self.temp_dir, ignore_errors=True)

    def test_count_recursive_default_extensions(self):
        """Test counting video files recursively with default extensions"""
        count = count_all_video_files(str(self.temp_path), recursive=True)
        assert count == 5  # mp4, avi, mkv, mov, wmv

    def test_count_non_recursive_default_extensions(self):
        """Test counting video files non-recursively with default extensions"""
        count = count_all_video_files(str(self.temp_path), recursive=False)
        assert count == 3  # mp4, avi, mkv only (not subdirectory files)

    def test_count_custom_extensions(self):
        """Test counting with custom extensions"""
        extensions = [".mp4", ".avi"]
        count = count_all_video_files(str(self.temp_path), recursive=True, extensions=extensions)
        assert count == 2  # Only mp4 and avi

    def test_count_no_matching_files(self):
        """Test counting when no files match"""
        extensions = [".xyz"]
        count = count_all_video_files(str(self.temp_path), recursive=True, extensions=extensions)
        assert count == 0

    def test_count_empty_directory(self):
        """Test counting in empty directory"""
        empty_dir = tempfile.mkdtemp()
        try:
            count = count_all_video_files(empty_dir, recursive=True)
            assert count == 0
        finally:
            Path(empty_dir).rmdir()

    def test_count_case_insensitive_extensions(self):
        """Test that extensions are case insensitive"""
        # Create files with uppercase extensions
        (self.temp_path / "video_upper.MP4").touch()
        (self.temp_path / "video_mixed.Avi").touch()

        count = count_all_video_files(str(self.temp_path), recursive=False)
        assert count == 5  # 3 original + 2 new files

    def test_count_nonexistent_directory(self):
        """Test behavior with non-existent directory"""
        # The function returns 0 for non-existent directories
        # (Path.glob handles this gracefully)
        count = count_all_video_files("/nonexistent/directory")
        assert count == 0


class TestFormatFileSize(unittest.TestCase):
    """Test format_file_size function"""

<<<<<<< HEAD
    def test_format_bytes_trim_mode(self):
        """Test formatting bytes with trim_trailing_zero=True (default)"""
        assert format_file_size(500) == "500 B"
        assert format_file_size(0) == "0 B"
        assert format_file_size(1) == "1 B"
=======
    def test_format_bytes(self):
        """Test formatting bytes"""
        assert format_file_size(500) == "500.0 B"
        assert format_file_size(0) == "0.0 B"
        assert format_file_size(1) == "1.0 B"
>>>>>>> b2663654

    def test_format_kilobytes_trim_mode(self):
        """Test formatting kilobytes with trim_trailing_zero=True (default)"""
        assert format_file_size(1024) == "1 KB"
        assert format_file_size(1536) == "1.5 KB"
        assert format_file_size(2048) == "2 KB"

    def test_format_megabytes_trim_mode(self):
        """Test formatting megabytes with trim_trailing_zero=True (default)"""
        assert format_file_size(1024 * 1024) == "1 MB"
        assert format_file_size(int(1024 * 1024 * 2.5)) == "2.5 MB"
        assert format_file_size(1024 * 1024 * 100) == "100 MB"

    def test_format_gigabytes_trim_mode(self):
        """Test formatting gigabytes with trim_trailing_zero=True (default)"""
        assert format_file_size(1024 * 1024 * 1024) == "1 GB"
        assert format_file_size(int(1024 * 1024 * 1024 * 2.5)) == "2.5 GB"

    def test_format_terabytes_trim_mode(self):
        """Test formatting terabytes with trim_trailing_zero=True (default)"""
        assert format_file_size(1024 * 1024 * 1024 * 1024) == "1 TB"
        assert format_file_size(int(1024 * 1024 * 1024 * 1024 * 2.5)) == "2.5 TB"

    def test_format_bytes_no_trim_mode(self):
        """Test formatting bytes with trim_trailing_zero=False (backward compatibility)"""
        assert format_file_size(500, trim_trailing_zero=False) == "500.0 B"
        assert format_file_size(0, trim_trailing_zero=False) == "0.0 B"
        assert format_file_size(1, trim_trailing_zero=False) == "1.0 B"

    def test_format_kilobytes_no_trim_mode(self):
        """Test formatting kilobytes with trim_trailing_zero=False (backward compatibility)"""
        assert format_file_size(1024, trim_trailing_zero=False) == "1.0 KB"
        assert format_file_size(1536, trim_trailing_zero=False) == "1.5 KB"
        assert format_file_size(2048, trim_trailing_zero=False) == "2.0 KB"

    def test_format_megabytes_no_trim_mode(self):
        """Test formatting megabytes with trim_trailing_zero=False (backward compatibility)"""
        assert format_file_size(1024 * 1024, trim_trailing_zero=False) == "1.0 MB"
        assert format_file_size(int(1024 * 1024 * 2.5), trim_trailing_zero=False) == "2.5 MB"
        assert format_file_size(1024 * 1024 * 100, trim_trailing_zero=False) == "100.0 MB"

    def test_format_gigabytes_no_trim_mode(self):
        """Test formatting gigabytes with trim_trailing_zero=False (backward compatibility)"""
        assert format_file_size(1024 * 1024 * 1024, trim_trailing_zero=False) == "1.0 GB"
        assert format_file_size(int(1024 * 1024 * 1024 * 2.5), trim_trailing_zero=False) == "2.5 GB"

    def test_format_terabytes_no_trim_mode(self):
        """Test formatting terabytes with trim_trailing_zero=False (backward compatibility)"""
        assert format_file_size(1024 * 1024 * 1024 * 1024, trim_trailing_zero=False) == "1.0 TB"
        assert format_file_size(int(1024 * 1024 * 1024 * 1024 * 2.5), trim_trailing_zero=False) == "2.5 TB"

    def test_fractional_values_unchanged(self):
        """Test that non-zero fractional values are unchanged in both modes"""
        # With trim_trailing_zero=True (default)
        assert format_file_size(1536) == "1.5 KB"
        assert format_file_size(int(1024 * 1024 * 2.5)) == "2.5 MB"
        assert format_file_size(int(1024 * 1024 * 1024 * 1.7)) == "1.7 GB"
        
        # With trim_trailing_zero=False
        assert format_file_size(1536, trim_trailing_zero=False) == "1.5 KB"
        assert format_file_size(int(1024 * 1024 * 2.5), trim_trailing_zero=False) == "2.5 MB"
        assert format_file_size(int(1024 * 1024 * 1024 * 1.7), trim_trailing_zero=False) == "1.7 GB"


class TestGetVideoExtensions(unittest.TestCase):
    """Test get_video_extensions function"""

    def test_returns_list(self):
        """Test that function returns a list"""
        extensions = get_video_extensions()
        assert isinstance(extensions, list)

    def test_contains_common_extensions(self):
        """Test that common video extensions are included"""
        extensions = get_video_extensions()
        expected_extensions = [".mp4", ".avi", ".mkv", ".mov", ".wmv", ".flv", ".webm"]

        for ext in expected_extensions:
            assert ext in extensions

    def test_extensions_are_lowercase(self):
        """Test that all extensions are lowercase"""
        extensions = get_video_extensions()
        for ext in extensions:
            assert ext == ext.lower()

    def test_extensions_start_with_dot(self):
        """Test that all extensions start with a dot"""
        extensions = get_video_extensions()
        for ext in extensions:
            assert ext.startswith(".")

    def test_no_duplicate_extensions(self):
        """Test that there are no duplicate extensions"""
        extensions = get_video_extensions()
        assert len(extensions) == len(set(extensions))

    def test_consistent_return(self):
        """Test that function returns consistent results"""
        extensions1 = get_video_extensions()
        extensions2 = get_video_extensions()
        assert extensions1 == extensions2


if __name__ == "__main__":
    unittest.main()<|MERGE_RESOLUTION|>--- conflicted
+++ resolved
@@ -99,19 +99,17 @@
 class TestFormatFileSize(unittest.TestCase):
     """Test format_file_size function"""
 
-<<<<<<< HEAD
     def test_format_bytes_trim_mode(self):
         """Test formatting bytes with trim_trailing_zero=True (default)"""
         assert format_file_size(500) == "500 B"
         assert format_file_size(0) == "0 B"
         assert format_file_size(1) == "1 B"
-=======
-    def test_format_bytes(self):
-        """Test formatting bytes"""
-        assert format_file_size(500) == "500.0 B"
-        assert format_file_size(0) == "0.0 B"
-        assert format_file_size(1) == "1.0 B"
->>>>>>> b2663654
+
+    def test_format_bytes_no_trim_mode(self):
+        """Test formatting bytes with trim_trailing_zero=False"""
+        assert format_file_size(500, trim_trailing_zero=False) == "500.0 B"
+        assert format_file_size(0, trim_trailing_zero=False) == "0.0 B"
+        assert format_file_size(1, trim_trailing_zero=False) == "1.0 B"
 
     def test_format_kilobytes_trim_mode(self):
         """Test formatting kilobytes with trim_trailing_zero=True (default)"""
