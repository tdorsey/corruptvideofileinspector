"""Tests for Trakt sync functionality with include_statuses parameter."""

import contextlib
import json
import tempfile
from pathlib import Path
from unittest.mock import MagicMock, patch

import pytest

from src.cli.handlers import TraktHandler
from src.config.config import (
    AppConfig,
    LoggingConfig,
    OutputConfig,
    ProcessingConfig,
    ScanConfig,
    TraktConfig,
)
from src.core.credential_validator import CredentialValidationResult
from src.core.models.scanning import FileStatus, ScanMode
from src.core.watchlist import process_scan_file, sync_to_trakt_watchlist


class TestTraktIncludeStatuses:
    """Test Trakt sync functionality with include_statuses parameter."""

    @pytest.fixture
    def sample_scan_data(self):
        """Sample scan data with mixed file statuses."""
        return {
            "results": [
                {
                    "filename": "/movies/The Matrix (1999).mp4",
                    "is_corrupt": False,
                    "needs_deep_scan": False,
                },
                {
                    "filename": "/movies/Blade Runner (1982).mkv",
                    "is_corrupt": True,
                    "needs_deep_scan": False,
                },
                {
                    "filename": "/tv/Breaking Bad S01E01.mp4",
                    "is_corrupt": False,
                    "needs_deep_scan": True,
                },
                {
                    "filename": "/movies/Inception (2010).mp4",
                    "is_corrupt": False,
                    "needs_deep_scan": False,
                },
            ]
        }

    @pytest.fixture
    def temp_scan_file(self, sample_scan_data):
        """Create a temporary scan file for testing."""
        with tempfile.NamedTemporaryFile(mode="w", suffix=".json", delete=False) as f:
            json.dump(sample_scan_data, f)
            return Path(f.name)

    @pytest.fixture
    def mock_config(self):
        """Mock AppConfig for testing."""
        return AppConfig(
            logging=LoggingConfig(level="INFO"),
            output=OutputConfig(default_output_dir=Path("/tmp")),
            processing=ProcessingConfig(max_workers=2),
            scan=ScanConfig(
                mode=ScanMode.QUICK, default_input_dir=Path("/tmp"), extensions=[".mp4", ".mkv"]
            ),
            trakt=TraktConfig(
                client_id="test_client",
                client_secret="test_secret",
                # Use default include_statuses (HEALTHY) instead of overriding
            ),
            ffmpeg={"command": "ffmpeg", "quick_timeout": 60, "deep_timeout": 900},
        )

    def test_process_scan_file_exclude_healthy(self, temp_scan_file):
        """Test that process_scan_file excludes healthy files by default."""
        media_items = process_scan_file(
            str(temp_scan_file), include_statuses=[FileStatus.CORRUPT, FileStatus.SUSPICIOUS]
        )

        # Should only include corrupt and suspicious files
        assert len(media_items) == 2
        filenames = [item.title for item in media_items]
        assert "Blade Runner" in str(filenames)
        assert "Breaking Bad" in str(filenames)

    def test_process_scan_file_include_healthy(self, temp_scan_file):
        """Test that process_scan_file includes all files when all statuses specified."""
        media_items = process_scan_file(
            str(temp_scan_file),
            include_statuses=[FileStatus.HEALTHY, FileStatus.CORRUPT, FileStatus.SUSPICIOUS],
        )

        # Should include all files
        assert len(media_items) == 4
        filenames = [item.title for item in media_items]
        assert "The Matrix" in str(filenames)
        assert "Blade Runner" in str(filenames)
        assert "Breaking Bad" in str(filenames)
        assert "Inception" in str(filenames)

    def test_process_scan_file_only_healthy(self, temp_scan_file):
        """Test that process_scan_file can include only healthy files."""
        media_items = process_scan_file(str(temp_scan_file), include_statuses=[FileStatus.HEALTHY])

        # Should include only healthy files
        assert len(media_items) == 2
        filenames = [item.title for item in media_items]
        assert "The Matrix" in str(filenames)
        assert "Inception" in str(filenames)

    @patch("src.core.watchlist.TraktAPI")
    @patch("src.core.watchlist.FilenameParser")
    def test_sync_to_trakt_watchlist_exclude_healthy(
        self, mock_parser, mock_api, temp_scan_file, mock_config
    ):
        """Test sync_to_trakt_watchlist excludes healthy files by default."""
        # Mock the parser to return predictable media items
        mock_media_item = MagicMock()
        mock_media_item.title = "Test Movie"
        mock_media_item.media_type = "movie"
        mock_media_item.year = 2023
        mock_media_item.original_filename = "test_movie.mp4"
        mock_parser.parse_filename.return_value = mock_media_item

        # Mock API to fail gracefully
        mock_api_instance = MagicMock()
        mock_api_instance.search_movie.return_value = []  # No results found
        mock_api.return_value = mock_api_instance

        result = sync_to_trakt_watchlist(
            scan_file=str(temp_scan_file),
            config=mock_config,
        )

        # Should process only corrupt/suspicious files (2)
        assert mock_parser.parse_filename.call_count == 2
        assert result.failed == 2  # Both files not found on Trakt

    @patch("src.core.watchlist.TraktAPI")
    @patch("src.core.watchlist.FilenameParser")
    def test_sync_to_trakt_watchlist_include_all(
        self, mock_parser, mock_api, temp_scan_file, mock_config
    ):
        """Test sync_to_trakt_watchlist includes all files when all statuses specified."""
        # Mock the parser to return predictable media items
        mock_media_item = MagicMock()
        mock_media_item.title = "Test Movie"
        mock_media_item.media_type = "movie"
        mock_media_item.year = 2023
        mock_media_item.original_filename = "test_movie.mp4"
        mock_parser.parse_filename.return_value = mock_media_item

        # Mock API to fail gracefully
        mock_api_instance = MagicMock()
        mock_api_instance.search_movie.return_value = []  # No results found
        mock_api.return_value = mock_api_instance

        result = sync_to_trakt_watchlist(
            scan_file=str(temp_scan_file),
            config=mock_config,
            include_statuses=[FileStatus.HEALTHY, FileStatus.CORRUPT, FileStatus.SUSPICIOUS],
        )

        # Should process all files (4)
        assert mock_parser.parse_filename.call_count == 4
        assert result.failed == 4  # All files not found on Trakt

    @patch("src.core.credential_validator.validate_trakt_secrets")
    @patch("src.core.watchlist.sync_to_trakt_watchlist")
    def test_trakt_handler_passes_include_statuses(self, mock_sync, mock_validate, mock_config, temp_scan_file):
        """Test that TraktHandler correctly passes include_statuses parameter."""
<<<<<<< HEAD
        # Configure mock result with proper attributes
        mock_result = MagicMock()
=======
        # Mock credential validation to return valid result
        mock_validate.return_value = CredentialValidationResult(
            is_valid=True, error_message=None, missing_files=[], empty_files=[]
        )
        
        # Create a proper mock result that has the expected attributes
        mock_result = MagicMock()
        mock_result.model_dump.return_value = {"test": "result"}
        # Set up the mock to return proper attributes for TraktSyncResult
>>>>>>> b9fd0da0
        mock_result.total = 0
        mock_result.movies_added = 0
        mock_result.shows_added = 0
        mock_result.failed = 0
<<<<<<< HEAD
        mock_result.watchlist = None
=======
        mock_result.watchlist = "test-watchlist"
>>>>>>> b9fd0da0
        mock_result.results = []
        mock_sync.return_value = mock_result

        handler = TraktHandler(mock_config)

<<<<<<< HEAD
        # Test with config's default statuses (should use config's include_statuses)
=======
        # Test with default statuses (now HEALTHY)
>>>>>>> b9fd0da0
        handler.sync_to_watchlist(
            scan_file=temp_scan_file,
        )

        mock_sync.assert_called_with(
            scan_file=str(temp_scan_file),
            config=mock_config,
            interactive=False,
            watchlist=None,
<<<<<<< HEAD
            include_statuses=[FileStatus.CORRUPT, FileStatus.SUSPICIOUS],  # From mock_config
=======
            include_statuses=[FileStatus.HEALTHY],
>>>>>>> b9fd0da0
        )

        # Test with custom statuses
        custom_statuses = [FileStatus.HEALTHY, FileStatus.CORRUPT]
        handler.sync_to_watchlist(scan_file=temp_scan_file, include_statuses=custom_statuses)

        mock_sync.assert_called_with(
            scan_file=str(temp_scan_file),
            config=mock_config,
            interactive=False,
            watchlist=None,
            include_statuses=custom_statuses,
        )

    def test_config_include_statuses_default(self):
        """Test that TraktConfig has include_statuses defaulting to [HEALTHY]."""
        config = TraktConfig()
        assert config.include_statuses == [FileStatus.HEALTHY]

    def test_config_include_statuses_can_be_set(self):
        """Test that TraktConfig include_statuses can be customized."""
        config = TraktConfig(include_statuses=[FileStatus.HEALTHY, FileStatus.CORRUPT])
        assert config.include_statuses == [FileStatus.HEALTHY, FileStatus.CORRUPT]

    def teardown_method(self, method):
        """Clean up temp files after each test."""
        # Clean up any temporary files
        for file_attr in dir(self):
            if hasattr(self, file_attr):
                attr_value = getattr(self, file_attr)
                if isinstance(attr_value, Path) and attr_value.exists():
                    with contextlib.suppress(OSError, AttributeError):
                        attr_value.unlink()<|MERGE_RESOLUTION|>--- conflicted
+++ resolved
@@ -176,39 +176,19 @@
     @patch("src.core.watchlist.sync_to_trakt_watchlist")
     def test_trakt_handler_passes_include_statuses(self, mock_sync, mock_validate, mock_config, temp_scan_file):
         """Test that TraktHandler correctly passes include_statuses parameter."""
-<<<<<<< HEAD
         # Configure mock result with proper attributes
         mock_result = MagicMock()
-=======
-        # Mock credential validation to return valid result
-        mock_validate.return_value = CredentialValidationResult(
-            is_valid=True, error_message=None, missing_files=[], empty_files=[]
-        )
-        
-        # Create a proper mock result that has the expected attributes
-        mock_result = MagicMock()
-        mock_result.model_dump.return_value = {"test": "result"}
-        # Set up the mock to return proper attributes for TraktSyncResult
->>>>>>> b9fd0da0
         mock_result.total = 0
         mock_result.movies_added = 0
         mock_result.shows_added = 0
         mock_result.failed = 0
-<<<<<<< HEAD
         mock_result.watchlist = None
-=======
-        mock_result.watchlist = "test-watchlist"
->>>>>>> b9fd0da0
         mock_result.results = []
         mock_sync.return_value = mock_result
 
         handler = TraktHandler(mock_config)
 
-<<<<<<< HEAD
         # Test with config's default statuses (should use config's include_statuses)
-=======
-        # Test with default statuses (now HEALTHY)
->>>>>>> b9fd0da0
         handler.sync_to_watchlist(
             scan_file=temp_scan_file,
         )
@@ -218,11 +198,7 @@
             config=mock_config,
             interactive=False,
             watchlist=None,
-<<<<<<< HEAD
             include_statuses=[FileStatus.CORRUPT, FileStatus.SUSPICIOUS],  # From mock_config
-=======
-            include_statuses=[FileStatus.HEALTHY],
->>>>>>> b9fd0da0
         )
 
         # Test with custom statuses
