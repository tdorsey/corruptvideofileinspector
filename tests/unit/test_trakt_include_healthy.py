--- conflicted
+++ resolved
@@ -176,19 +176,12 @@
         """Test that TraktHandler correctly passes include_statuses parameter."""
         # Create a proper mock result that has the expected attributes
         mock_result = MagicMock()
-<<<<<<< HEAD
-        mock_result.total = 5
-        mock_result.movies_added = 2
-        mock_result.shows_added = 1
-        mock_result.failed = 2
-=======
         mock_result.model_dump.return_value = {"test": "result"}
         # Set up the mock to return proper attributes for TraktSyncResult
         mock_result.total = 0
         mock_result.movies_added = 0
         mock_result.shows_added = 0
         mock_result.failed = 0
->>>>>>> c7148418
         mock_result.watchlist = "test-watchlist"
         mock_result.results = []
         mock_sync.return_value = mock_result
@@ -204,12 +197,8 @@
             scan_file=str(temp_scan_file),
             config=mock_config,
             interactive=False,
-<<<<<<< HEAD
+            watchlist=None,
             include_statuses=[FileStatus.HEALTHY],
-=======
-            watchlist=None,
-            include_statuses=[FileStatus.CORRUPT, FileStatus.SUSPICIOUS],
->>>>>>> c7148418
         )
 
         # Test with custom statuses
