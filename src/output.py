"""Output formatting utilities for CLI results."""

import contextlib
import json
import logging
from pathlib import Path
from typing import Any

from src.config.config import AppConfig
from src.core.database import DatabaseManager
from src.core.models.reporting.scan_output import ScanMode, ScanOutputModel
from src.core.models.scanning import ScanResult, ScanSummary

logger = logging.getLogger(__name__)


class OutputFormatter:
    """Handles formatting and writing output files for CLI commands."""

    def __init__(self, config: AppConfig):
        """Initialize output formatter with configuration."""
        self.config = config
<<<<<<< HEAD
        self._database_service = None

        # Initialize database service if enabled
        if config.database.enabled:
            try:
                from src.database.service import DatabaseService

                self._database_service = DatabaseService(
                    config.database.path, config.database.auto_cleanup_days
                )
                logger.info(f"Database storage enabled at {config.database.path}")
            except ImportError as e:
                logger.warning(f"Database dependencies not available: {e}")
                self._database_service = None
            except Exception:
                logger.exception("Failed to initialize database service")
                self._database_service = None
=======
        self.db_manager = None
        if config.database.enabled:
            try:
                self.db_manager = DatabaseManager(config.database)
                logger.info("Database storage enabled")
            except Exception as e:
                logger.error(f"Failed to initialize database: {e}")
                logger.warning("Continuing with file-only output")
>>>>>>> 315216b4

    def write_scan_results(
        self,
        summary: Any,
        scan_results: list[Any] | None = None,
        output_file: Path | None = None,
        format: str = "json",
        pretty_print: bool = True,
<<<<<<< HEAD
        store_in_database: bool = True,
=======
        *,
        scan_results: list[ScanResult] | None = None,
>>>>>>> 315216b4
    ) -> None:
        """
        Write scan results to output file and optionally to database.

        Args:
            summary: Scan summary object with results
            scan_results: Optional list of individual scan results
            output_file: Path to output file (if None, uses database only)
            format: Output format (json, yaml, csv)
            pretty_print: Whether to pretty-print output
<<<<<<< HEAD
            store_in_database: Whether to store in database (if enabled)
        """
        try:
            # Store in database if enabled and requested
            if store_in_database and self._database_service and self.config.database.enabled:
                self._store_scan_in_database(summary, scan_results)

            # Write to file if output path provided
            if output_file:
                if format.lower() == "json":
                    self._write_json_results(summary, output_file, pretty_print)
                else:
                    logger.warning(f"Output format '{format}' not implemented, using JSON")
                    self._write_json_results(summary, output_file, pretty_print)
=======
            scan_results: Optional list of individual scan results for database storage
        """
        try:
            # Always write to file (backward compatibility)
            if format.lower() == "json":
                self._write_json_results(summary, output_file, pretty_print)
            else:
                logger.warning(f"Output format '{format}' not implemented, using JSON")
                self._write_json_results(summary, output_file, pretty_print)
>>>>>>> 315216b4

            # Optionally store in database
            if self.db_manager and isinstance(summary, ScanSummary):
                self._store_to_database(summary, scan_results)

        except Exception:
            logger.exception("Failed to write scan results")
            raise

<<<<<<< HEAD
    def store_scan_results(
=======
    def _store_to_database(
        self, 
        summary: ScanSummary, 
        scan_results: list[ScanResult] | None = None
    ) -> None:
        """Store scan results to database."""
        try:
            # Store summary and get ID
            summary_id = self.db_manager.store_scan_summary(summary)
            
            # Store individual results if provided
            if scan_results:
                self.db_manager.store_scan_results(scan_results, summary_id)
                
            logger.info(f"Stored scan data to database (summary ID: {summary_id})")
        except Exception as e:
            logger.error(f"Failed to store scan data to database: {e}")
            # Don't re-raise - database storage is optional

    def write_file_list(
>>>>>>> 315216b4
        self,
        summary: Any,
        scan_results: list[Any] | None = None,
    ) -> int | None:
        """
        Store scan results in database.

        Args:
            summary: Scan summary object with results
            scan_results: Optional list of individual scan results

        Returns:
            Scan ID if successfully stored, None otherwise
        """
        try:
            if not self._database_service:
                if self.config.database.enabled:
                    logger.error("Database service not available despite being enabled")
                else:
                    logger.debug("Database storage is disabled - scan results will not be stored")
                return None

            return self._store_scan_in_database(summary, scan_results)

        except Exception:
            logger.exception("Failed to store scan results")
            raise

    def _store_scan_in_database(
        self, summary: Any, scan_results: list[Any] | None = None
    ) -> int | None:
        """Store scan summary and results in database.

        Args:
            summary: Scan summary object
            scan_results: Optional list of individual scan results

        Returns:
            Scan ID if successfully stored, None otherwise
        """
        if not self._database_service:
            return None

        try:
            from src.database.models import ScanDatabaseModel, ScanResultDatabaseModel

            # Convert summary to database model
            db_scan = ScanDatabaseModel.from_scan_summary(summary)
            scan_id = self._database_service.store_scan(db_scan)

            # Store individual results if provided
            if scan_results:
                db_results = []
                for result in scan_results:
                    db_result = ScanResultDatabaseModel.from_scan_result(result, scan_id)
                    db_results.append(db_result)

                self._database_service.store_scan_results(scan_id, db_results)
                logger.info(f"Stored {len(db_results)} scan results in database")

            # Perform auto-cleanup if configured
            if self.config.database.auto_cleanup_days > 0:
                deleted_count = self._database_service.cleanup_old_scans(
                    self.config.database.auto_cleanup_days
                )
                if deleted_count > 0:
                    logger.info(f"Auto-cleanup removed {deleted_count} old scans")

            return scan_id

        except Exception:
            logger.exception("Failed to store scan results in database")
            return None

    def get_database_service(self):
        """Get the database service instance if available.

        Returns:
            DatabaseService instance or None if not available
        """
        return self._database_service

    def _write_json_results(self, summary: Any, output_file: Path, pretty_print: bool) -> None:
        """Write scan results as JSON using ScanOutputModel."""
        # Convert summary to ScanOutputModel
        model = ScanOutputModel(
            scan_mode=getattr(summary, "scan_mode", ScanMode.QUICK),
            total_files=getattr(summary, "total_files", 0),
            processed_files=getattr(summary, "processed_files", 0),
            corrupt_files=getattr(summary, "corrupt_files", 0),
            healthy_files=getattr(summary, "healthy_files", 0),
            scan_time=getattr(summary, "scan_time", 0.0),
            success_rate=getattr(summary, "success_rate", None),
            was_resumed=getattr(summary, "was_resumed", None),
            deep_scans_needed=getattr(summary, "deep_scans_needed", None),
            deep_scans_completed=getattr(summary, "deep_scans_completed", None),
        )

        output_file.parent.mkdir(parents=True, exist_ok=True)

        with output_file.open("w", encoding="utf-8") as f:
            if pretty_print:
                f.write(model.model_dump_json(indent=2))
            else:
                f.write(model.model_dump_json())

        logger.info(f"Scan results written to {output_file}")

    def write_file_list(
        self,
        video_files: list[Any],
        directory: Path,
        output_file: Path,
        format: str = "text",
    ) -> None:
        """
        Write file list to output file.

        Args:
            video_files: List of video file objects
            directory: Base directory for relative paths
            output_file: Path to output file
            format: Output format (text, json, csv)
        """
        try:
            if format.lower() == "json":
                self._write_json_file_list(video_files, directory, output_file)
            elif format.lower() == "csv":
                self._write_csv_file_list(video_files, directory, output_file)
            else:
                self._write_text_file_list(video_files, directory, output_file)

        except Exception:
            logger.exception("Failed to write file list")
            raise

    def _write_json_file_list(
        self, video_files: list[Any], directory: Path, output_file: Path
    ) -> None:
        """Write file list as JSON."""
        file_data = []
        for video_file in video_files:
            rel_path = getattr(video_file, "path", video_file)
            with contextlib.suppress(ValueError):
                rel_path = rel_path.relative_to(directory)

            file_info = {
                "path": str(rel_path),
                "size": getattr(video_file, "size", 0),
            }
            file_data.append(file_info)

        output_file.parent.mkdir(parents=True, exist_ok=True)

        with output_file.open("w", encoding="utf-8") as f:
            json.dump(file_data, f, indent=2)

        logger.info(f"File list written to {output_file}")

    def _write_csv_file_list(
        self, video_files: list[Any], directory: Path, output_file: Path
    ) -> None:
        """Write file list as CSV."""
        import csv

        output_file.parent.mkdir(parents=True, exist_ok=True)

        with output_file.open("w", newline="", encoding="utf-8") as f:
            writer = csv.writer(f)
            writer.writerow(["path", "size_bytes", "size_mb"])
            
            for video_file in video_files:
                rel_path = getattr(video_file, "path", video_file)
                with contextlib.suppress(ValueError):
                    rel_path = rel_path.relative_to(directory)
                
                size_bytes = getattr(video_file, "size", 0)
                size_mb = size_bytes / (1024 * 1024) if size_bytes > 0 else 0
                writer.writerow([str(rel_path), size_bytes, f"{size_mb:.1f}"])

        logger.info(f"File list written to {output_file}")

    def _write_text_file_list(
        self, video_files: list[Any], directory: Path, output_file: Path
    ) -> None:
        """Write file list as plain text."""
        output_file.parent.mkdir(parents=True, exist_ok=True)

        with output_file.open("w", encoding="utf-8") as f:
            f.write(f"Found {len(video_files)} video files:\n\n")
            for i, video_file in enumerate(video_files, 1):
                rel_path = getattr(video_file, "path", video_file)
                with contextlib.suppress(ValueError):
                    rel_path = rel_path.relative_to(directory)
                
                size_bytes = getattr(video_file, "size", 0)
                size_mb = size_bytes / (1024 * 1024) if size_bytes > 0 else 0
                f.write(f"  {i:3d}: {rel_path} ({size_mb:.1f} MB)\n")

        logger.info(f"File list written to {output_file}")

    def get_scan_history(
        self, 
        directory: Path | None = None, 
        limit: int | None = None
    ) -> list[ScanSummary]:
        """Get scan history from database."""
        if not self.db_manager:
            logger.warning("Database not enabled, cannot retrieve scan history")
            return []
        
        return self.db_manager.get_scan_summaries(directory, limit)

    def get_scan_results_from_db(
        self,
        summary_id: int | None = None,
        directory: Path | None = None,
        is_corrupt: bool | None = None
    ) -> list[ScanResult]:
        """Get scan results from database."""
        if not self.db_manager:
            logger.warning("Database not enabled, cannot retrieve scan results")
            return []
        
        return self.db_manager.get_scan_results(summary_id, directory, is_corrupt)

    def get_incomplete_scan(self, directory: Path) -> ScanSummary | None:
        """Get incomplete scan for resume functionality."""
        if not self.db_manager:
            logger.warning("Database not enabled, cannot check for incomplete scans")
            return None
        
        return self.db_manager.get_latest_incomplete_scan(directory)

    def get_database_stats(self) -> dict[str, Any]:
        """Get database statistics."""
        if not self.db_manager:
            return {"enabled": False, "message": "Database not enabled"}
        
        stats = self.db_manager.get_database_stats()
        stats["enabled"] = True
        return stats<|MERGE_RESOLUTION|>--- conflicted
+++ resolved
@@ -3,6 +3,7 @@
 import contextlib
 import json
 import logging
+import sys
 from pathlib import Path
 from typing import Any
 
@@ -20,74 +21,33 @@
     def __init__(self, config: AppConfig):
         """Initialize output formatter with configuration."""
         self.config = config
-<<<<<<< HEAD
-        self._database_service = None
-
-        # Initialize database service if enabled
-        if config.database.enabled:
-            try:
-                from src.database.service import DatabaseService
-
-                self._database_service = DatabaseService(
-                    config.database.path, config.database.auto_cleanup_days
-                )
-                logger.info(f"Database storage enabled at {config.database.path}")
-            except ImportError as e:
-                logger.warning(f"Database dependencies not available: {e}")
-                self._database_service = None
-            except Exception:
-                logger.exception("Failed to initialize database service")
-                self._database_service = None
-=======
         self.db_manager = None
         if config.database.enabled:
             try:
                 self.db_manager = DatabaseManager(config.database)
                 logger.info("Database storage enabled")
-            except Exception as e:
-                logger.error(f"Failed to initialize database: {e}")
+            except Exception:
+                logger.exception("Failed to initialize database")
                 logger.warning("Continuing with file-only output")
->>>>>>> 315216b4
 
     def write_scan_results(
         self,
         summary: Any,
-        scan_results: list[Any] | None = None,
         output_file: Path | None = None,
         format: str = "json",
         pretty_print: bool = True,
-<<<<<<< HEAD
-        store_in_database: bool = True,
-=======
         *,
         scan_results: list[ScanResult] | None = None,
->>>>>>> 315216b4
+        store_in_database: bool = False,
     ) -> None:
         """
         Write scan results to output file and optionally to database.
 
         Args:
             summary: Scan summary object with results
-            scan_results: Optional list of individual scan results
             output_file: Path to output file (if None, uses database only)
             format: Output format (json, yaml, csv)
             pretty_print: Whether to pretty-print output
-<<<<<<< HEAD
-            store_in_database: Whether to store in database (if enabled)
-        """
-        try:
-            # Store in database if enabled and requested
-            if store_in_database and self._database_service and self.config.database.enabled:
-                self._store_scan_in_database(summary, scan_results)
-
-            # Write to file if output path provided
-            if output_file:
-                if format.lower() == "json":
-                    self._write_json_results(summary, output_file, pretty_print)
-                else:
-                    logger.warning(f"Output format '{format}' not implemented, using JSON")
-                    self._write_json_results(summary, output_file, pretty_print)
-=======
             scan_results: Optional list of individual scan results for database storage
         """
         try:
@@ -97,113 +57,106 @@
             else:
                 logger.warning(f"Output format '{format}' not implemented, using JSON")
                 self._write_json_results(summary, output_file, pretty_print)
->>>>>>> 315216b4
 
             # Optionally store in database
-            if self.db_manager and isinstance(summary, ScanSummary):
+            if store_in_database and self.db_manager and isinstance(summary, ScanSummary):
                 self._store_to_database(summary, scan_results)
 
         except Exception:
             logger.exception("Failed to write scan results")
             raise
 
-<<<<<<< HEAD
-    def store_scan_results(
-=======
     def _store_to_database(
-        self, 
-        summary: ScanSummary, 
-        scan_results: list[ScanResult] | None = None
+        self, summary: ScanSummary, scan_results: list[ScanResult] | None = None
     ) -> None:
         """Store scan results to database."""
         try:
             # Store summary and get ID
-            summary_id = self.db_manager.store_scan_summary(summary)
-            
+            db = self.db_manager
+            if not db:
+                logger.warning("Database manager not available, skipping DB storage")
+                return
+            summary_id = db.store_scan_summary(summary)
+
             # Store individual results if provided
             if scan_results:
-                self.db_manager.store_scan_results(scan_results, summary_id)
-                
+                db.store_scan_results(scan_results, summary_id)
+
             logger.info(f"Stored scan data to database (summary ID: {summary_id})")
-        except Exception as e:
-            logger.error(f"Failed to store scan data to database: {e}")
+        except Exception:
+            logger.exception("Failed to store scan data to database")
             # Don't re-raise - database storage is optional
 
     def write_file_list(
->>>>>>> 315216b4
         self,
-        summary: Any,
-        scan_results: list[Any] | None = None,
-    ) -> int | None:
-        """
-        Store scan results in database.
+        video_files: list[Any],
+        directory: Path | None = None,
+        output_file: Path | None = None,
+        format: str = "text",
+        pretty_print: bool = True,
+    ) -> None:
+        """
+        Write list of files to output.
+
+        Accepts either a list of Path objects or objects with a `path` and `size`
+        attribute (e.g., VideoFile). Supports writing to a file or printing to
+        stdout in various formats.
 
         Args:
-            summary: Scan summary object with results
-            scan_results: Optional list of individual scan results
-
-        Returns:
-            Scan ID if successfully stored, None otherwise
+            video_files: List of file paths or VideoFile objects
+            directory: Base directory to relativize paths against
+            output_file: Path to output file (if None, prints to stdout)
+            format: Output format (text, json, csv)
+            pretty_print: Whether to pretty-print JSON output
         """
         try:
-            if not self._database_service:
-                if self.config.database.enabled:
-                    logger.error("Database service not available despite being enabled")
+            dir_path = Path(directory) if directory else None
+            fmt = (format or "text").lower()
+
+            if output_file:
+                out_path = Path(output_file)
+                if fmt == "json":
+                    self._write_json_file_list(video_files, dir_path or Path(), out_path)
+                elif fmt == "csv":
+                    self._write_csv_file_list(video_files, dir_path or Path(), out_path)
                 else:
-                    logger.debug("Database storage is disabled - scan results will not be stored")
-                return None
-
-            return self._store_scan_in_database(summary, scan_results)
-
+                    self._write_text_file_list(video_files, dir_path or Path(), out_path)
+                return
+
+            # No output file specified - print to stdout
+            if fmt == "json":
+                file_data: list[dict[str, Any]] = []
+                for v in video_files:
+                    rel_path = getattr(v, "path", v)
+                    with contextlib.suppress(Exception):
+                        if dir_path:
+                            rel_path = rel_path.relative_to(dir_path)
+                    file_info = {"path": str(rel_path), "size": getattr(v, "size", 0)}
+                    file_data.append(file_info)
+
+                if pretty_print:
+                    print(json.dumps(file_data, indent=2))
+                else:
+                    print(json.dumps(file_data))
+
+            elif fmt == "csv":
+                import csv
+
+                writer = csv.writer(sys.stdout)
+                writer.writerow(["path", "size_bytes"])
+                for v in video_files:
+                    rel_path = getattr(v, "path", v)
+                    with contextlib.suppress(Exception):
+                        if dir_path:
+                            rel_path = rel_path.relative_to(dir_path)
+                    writer.writerow([str(rel_path), getattr(v, "size", 0)])
+
+            else:
+                for file_path in video_files:
+                    print(getattr(file_path, "path", file_path))
         except Exception:
-            logger.exception("Failed to store scan results")
+            logger.exception("Failed to write file list")
             raise
-
-    def _store_scan_in_database(
-        self, summary: Any, scan_results: list[Any] | None = None
-    ) -> int | None:
-        """Store scan summary and results in database.
-
-        Args:
-            summary: Scan summary object
-            scan_results: Optional list of individual scan results
-
-        Returns:
-            Scan ID if successfully stored, None otherwise
-        """
-        if not self._database_service:
-            return None
-
-        try:
-            from src.database.models import ScanDatabaseModel, ScanResultDatabaseModel
-
-            # Convert summary to database model
-            db_scan = ScanDatabaseModel.from_scan_summary(summary)
-            scan_id = self._database_service.store_scan(db_scan)
-
-            # Store individual results if provided
-            if scan_results:
-                db_results = []
-                for result in scan_results:
-                    db_result = ScanResultDatabaseModel.from_scan_result(result, scan_id)
-                    db_results.append(db_result)
-
-                self._database_service.store_scan_results(scan_id, db_results)
-                logger.info(f"Stored {len(db_results)} scan results in database")
-
-            # Perform auto-cleanup if configured
-            if self.config.database.auto_cleanup_days > 0:
-                deleted_count = self._database_service.cleanup_old_scans(
-                    self.config.database.auto_cleanup_days
-                )
-                if deleted_count > 0:
-                    logger.info(f"Auto-cleanup removed {deleted_count} old scans")
-
-            return scan_id
-
-        except Exception:
-            logger.exception("Failed to store scan results in database")
-            return None
 
     def get_database_service(self):
         """Get the database service instance if available.
@@ -211,9 +164,11 @@
         Returns:
             DatabaseService instance or None if not available
         """
-        return self._database_service
-
-    def _write_json_results(self, summary: Any, output_file: Path, pretty_print: bool) -> None:
+        return self.db_manager
+
+    def _write_json_results(
+        self, summary: Any, output_file: Path | None, pretty_print: bool
+    ) -> None:
         """Write scan results as JSON using ScanOutputModel."""
         # Convert summary to ScanOutputModel
         model = ScanOutputModel(
@@ -229,6 +184,22 @@
             deep_scans_completed=getattr(summary, "deep_scans_completed", None),
         )
 
+        # Determine target output file. If None, use configured default file, else print to stdout
+        if output_file is None:
+            try:
+                default_dir = self.config.output.default_output_dir
+                default_file = getattr(self.config.output, "default_filename", "scan_results.json")
+                output_file = Path(default_dir) / default_file
+                output_file.parent.mkdir(parents=True, exist_ok=True)
+            except Exception:
+                # No configured default - print to stdout
+                if pretty_print:
+                    print(model.model_dump_json(indent=2))
+                else:
+                    print(model.model_dump_json())
+                logger.info("Scan results printed to stdout")
+                return
+
         output_file.parent.mkdir(parents=True, exist_ok=True)
 
         with output_file.open("w", encoding="utf-8") as f:
@@ -238,34 +209,6 @@
                 f.write(model.model_dump_json())
 
         logger.info(f"Scan results written to {output_file}")
-
-    def write_file_list(
-        self,
-        video_files: list[Any],
-        directory: Path,
-        output_file: Path,
-        format: str = "text",
-    ) -> None:
-        """
-        Write file list to output file.
-
-        Args:
-            video_files: List of video file objects
-            directory: Base directory for relative paths
-            output_file: Path to output file
-            format: Output format (text, json, csv)
-        """
-        try:
-            if format.lower() == "json":
-                self._write_json_file_list(video_files, directory, output_file)
-            elif format.lower() == "csv":
-                self._write_csv_file_list(video_files, directory, output_file)
-            else:
-                self._write_text_file_list(video_files, directory, output_file)
-
-        except Exception:
-            logger.exception("Failed to write file list")
-            raise
 
     def _write_json_file_list(
         self, video_files: list[Any], directory: Path, output_file: Path
@@ -301,12 +244,12 @@
         with output_file.open("w", newline="", encoding="utf-8") as f:
             writer = csv.writer(f)
             writer.writerow(["path", "size_bytes", "size_mb"])
-            
+
             for video_file in video_files:
                 rel_path = getattr(video_file, "path", video_file)
                 with contextlib.suppress(ValueError):
                     rel_path = rel_path.relative_to(directory)
-                
+
                 size_bytes = getattr(video_file, "size", 0)
                 size_mb = size_bytes / (1024 * 1024) if size_bytes > 0 else 0
                 writer.writerow([str(rel_path), size_bytes, f"{size_mb:.1f}"])
@@ -325,7 +268,7 @@
                 rel_path = getattr(video_file, "path", video_file)
                 with contextlib.suppress(ValueError):
                     rel_path = rel_path.relative_to(directory)
-                
+
                 size_bytes = getattr(video_file, "size", 0)
                 size_mb = size_bytes / (1024 * 1024) if size_bytes > 0 else 0
                 f.write(f"  {i:3d}: {rel_path} ({size_mb:.1f} MB)\n")
@@ -333,28 +276,26 @@
         logger.info(f"File list written to {output_file}")
 
     def get_scan_history(
-        self, 
-        directory: Path | None = None, 
-        limit: int | None = None
+        self, directory: Path | None = None, limit: int | None = None
     ) -> list[ScanSummary]:
         """Get scan history from database."""
         if not self.db_manager:
             logger.warning("Database not enabled, cannot retrieve scan history")
             return []
-        
+
         return self.db_manager.get_scan_summaries(directory, limit)
 
     def get_scan_results_from_db(
         self,
-        summary_id: int | None = None,
-        directory: Path | None = None,
-        is_corrupt: bool | None = None
+        summary_id: int | None,
+        directory: Path | None,
+        is_corrupt: bool | None = None,
     ) -> list[ScanResult]:
         """Get scan results from database."""
         if not self.db_manager:
             logger.warning("Database not enabled, cannot retrieve scan results")
             return []
-        
+
         return self.db_manager.get_scan_results(summary_id, directory, is_corrupt)
 
     def get_incomplete_scan(self, directory: Path) -> ScanSummary | None:
@@ -362,14 +303,14 @@
         if not self.db_manager:
             logger.warning("Database not enabled, cannot check for incomplete scans")
             return None
-        
+
         return self.db_manager.get_latest_incomplete_scan(directory)
 
     def get_database_stats(self) -> dict[str, Any]:
         """Get database statistics."""
         if not self.db_manager:
             return {"enabled": False, "message": "Database not enabled"}
-        
+
         stats = self.db_manager.get_database_stats()
         stats["enabled"] = True
         return stats