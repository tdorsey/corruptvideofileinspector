"""
Formatting utilities for display and output.
"""

import logging

# Configure module logger
logger = logging.getLogger(__name__)


def format_file_size(size_bytes: int, trim_trailing_zero: bool = True) -> str:
    """
    Format file size in human readable format.

    Args:
        size_bytes: File size in bytes
        trim_trailing_zero: If True, remove trailing .0 for whole numbers (e.g., "12 MB" instead of "12.0 MB")

    Returns:
        str: Formatted size string (e.g., "1.5 MB" or "12 MB")
    """
    logger.debug(f"Formatting file size: {size_bytes} bytes, trim_trailing_zero: {trim_trailing_zero}")

    size_float = float(size_bytes)  # Convert to float for calculations

    for unit in ["B", "KB", "MB", "GB"]:
        if size_float < 1024:
<<<<<<< HEAD
            # Show one decimal place for all units
=======
            # Always show one decimal place for consistency
>>>>>>> b2663654
            formatted = f"{size_float:.1f} {unit}"
            
            # Optionally trim trailing .0 for whole numbers
            if trim_trailing_zero and formatted.endswith('.0 ' + unit):
                formatted = f"{int(size_float)} {unit}"
            
            logger.debug(f"Formatted size: {formatted}")
            return formatted
        size_float /= 1024

    # Handle TB
    formatted = f"{size_float:.1f} TB"
    if trim_trailing_zero and formatted.endswith('.0 TB'):
        formatted = f"{int(size_float)} TB"
    
    logger.debug(f"Formatted size: {formatted}")
    return formatted<|MERGE_RESOLUTION|>--- conflicted
+++ resolved
@@ -25,11 +25,7 @@
 
     for unit in ["B", "KB", "MB", "GB"]:
         if size_float < 1024:
-<<<<<<< HEAD
-            # Show one decimal place for all units
-=======
             # Always show one decimal place for consistency
->>>>>>> b2663654
             formatted = f"{size_float:.1f} {unit}"
             
             # Optionally trim trailing .0 for whole numbers
