--- conflicted
+++ resolved
@@ -14,6 +14,7 @@
 
 from src.config import load_config
 from src.core.models.inspection import VideoFile
+from src.core.models.probe import ProbeResult, ScanPrerequisites
 from src.core.models.scanning import (
     ScanMode,
     ScanPhase,
@@ -21,12 +22,8 @@
     ScanResult,
     ScanSummary,
 )
-<<<<<<< HEAD
+from src.core.probe_cache import ProbeResultCache
 from src.core.prober import VideoProber
-=======
-from src.core.models.probe import ProbeResult, ScanPrerequisites
-from src.core.probe_cache import ProbeResultCache
->>>>>>> 315216b4
 from src.ffmpeg.corruption_detector import CorruptionDetector
 from src.ffmpeg.ffmpeg_client import FFmpegClient
 from src.ffmpeg.ffprobe_client import FFprobeClient
@@ -75,22 +72,18 @@
         self._shutdown_requested = False
         self._current_scan_summary: ScanSummary | None = None
         self.corruption_detector = CorruptionDetector()
-<<<<<<< HEAD
-        self.prober = VideoProber()
-=======
-        
+
         # Initialize probe-related components
         self._ffprobe_client: FFprobeClient | None = None
         self._probe_cache: ProbeResultCache | None = None
         self._scan_prerequisites = ScanPrerequisites()
-        
+
         if config.ffmpeg.enable_probe_cache:
             cache_file = config.output.default_output_dir / "probe_cache.json"
             self._probe_cache = ProbeResultCache(
-                cache_file, 
-                max_age_hours=config.ffmpeg.probe_cache_max_age_hours
+                cache_file, max_age_hours=config.ffmpeg.probe_cache_max_age_hours
             )
-        
+
         if config.ffmpeg.require_probe_before_scan:
             try:
                 self._ffprobe_client = FFprobeClient(config.ffmpeg)
@@ -98,70 +91,70 @@
             except Exception as e:
                 logger.warning(f"Failed to initialize FFprobe client: {e}")
                 if config.ffmpeg.require_probe_before_scan:
-                    logger.error("Probe-before-scan is required but FFprobe unavailable")
->>>>>>> 315216b4
+                    logger.exception("Probe-before-scan is required but FFprobe unavailable")
 
         logger.info("VideoScanner initialized with config: %s", config.scan)
-    
+        # Initialize prober used to create VideoFile objects with hashes
+        self.prober = VideoProber()
+
     def _probe_file(self, video_file: VideoFile) -> ProbeResult | None:
         """
         Probe a video file to extract metadata and validate it for scanning.
-        
+
         Args:
             video_file: Video file to probe
-            
+
         Returns:
             ProbeResult if probing is enabled, None otherwise
         """
         if not self._ffprobe_client:
             return None
-        
+
         # Check cache first
         if self._probe_cache:
             cached_result = self._probe_cache.get(video_file.path)
             if cached_result:
                 logger.debug(f"Using cached probe result for: {video_file.path}")
                 return cached_result
-        
+
         # Perform probe
         logger.debug(f"Probing file: {video_file.path}")
         probe_result = self._ffprobe_client.probe_file(
-            video_file, 
-            timeout=self.config.ffmpeg.probe_timeout
+            video_file, timeout=self.config.ffmpeg.probe_timeout
         )
-        
+
         # Cache the result
         if self._probe_cache:
             self._probe_cache.put(probe_result)
-        
+
         return probe_result
-    
-    def _can_scan_file(self, video_file: VideoFile, probe_result: ProbeResult | None = None) -> tuple[bool, str]:
+
+    def _can_scan_file(
+        self, video_file: VideoFile, probe_result: ProbeResult | None = None
+    ) -> tuple[bool, str]:
         """
         Check if a file can be scanned based on probe results and prerequisites.
-        
+
         Args:
             video_file: Video file to check
             probe_result: Probe result (will probe if None and probing enabled)
-            
+
         Returns:
             Tuple of (can_scan, reason)
         """
         # If probe-before-scan is disabled, allow all files
         if not self.config.ffmpeg.require_probe_before_scan:
             return True, "Probe requirement disabled"
-        
+
         # Get probe result if not provided
         if probe_result is None:
             probe_result = self._probe_file(video_file)
-        
+
         # Check prerequisites
         if self._scan_prerequisites.can_scan(probe_result):
             return True, "Prerequisites met"
-        else:
-            reason = self._scan_prerequisites.get_rejection_reason(probe_result)
-            return False, reason
-
+        reason = self._scan_prerequisites.get_rejection_reason(probe_result)
+        return False, reason
 
     async def locate_video_files_async(
         self,
@@ -273,7 +266,9 @@
         Returns:
             List of found video files
         """
-        video_files = [self.prober.create_video_file_with_hash(path) for path in file_paths if path.exists()]
+        video_files = [
+            self.prober.create_video_file_with_hash(path) for path in file_paths if path.exists()
+        ]
         progress = ScanProgress(
             total_files=len(video_files),
             scan_mode="locate",
@@ -385,18 +380,18 @@
             )
 
         logger.info("Found %d video files to scan", len(video_files))
-        
+
         # Phase 0: Probe files (if probe-before-scan is enabled)
         probe_results: dict[str, ProbeResult] = {}
         eligible_files: list[VideoFile] = []
-        
+
         if self.config.ffmpeg.require_probe_before_scan and self._ffprobe_client:
             logger.info("Starting probe phase for %d files", len(video_files))
-            
+
             for i, video_file in enumerate(video_files):
                 if self._shutdown_requested:
                     break
-                
+
                 # Update progress for probe phase
                 if progress_callback:
                     probe_progress = ScanProgress(
@@ -407,12 +402,12 @@
                         scan_mode=scan_mode,
                     )
                     progress_callback(probe_progress)
-                
+
                 # Probe the file
                 probe_result = self._probe_file(video_file)
                 if probe_result:
                     probe_results[str(video_file.path)] = probe_result
-                
+
                 # Check if file can be scanned
                 can_scan, reason = self._can_scan_file(video_file, probe_result)
                 if can_scan:
@@ -420,18 +415,20 @@
                     logger.debug(f"File eligible for scanning: {video_file.path}")
                 else:
                     logger.info(f"Skipping file (not eligible): {video_file.path} - {reason}")
-            
-            logger.info(f"Probe phase complete: {len(eligible_files)}/{len(video_files)} files eligible for scanning")
+
+            logger.info(
+                f"Probe phase complete: {len(eligible_files)}/{len(video_files)} files eligible for scanning"
+            )
         else:
             # If probing disabled, all files are eligible
             eligible_files = video_files
             logger.info("Probe-before-scan disabled, all files eligible")
-        
+
         # Use eligible files for scanning
         video_files = eligible_files
         if not video_files:
             logger.warning("No eligible video files found after probe phase")
-            start_time: float = time.time()
+            start_time = time.time()
             return ScanSummary(
                 directory=directory,
                 total_files=len(eligible_files),
@@ -440,13 +437,14 @@
                 healthy_files=0,
                 scan_mode=scan_mode,
                 scan_time=time.time() - start_time,
-                was_resumed=was_resumed,
+                was_resumed=False,  # No files to resume
             )
-        
-        start_time: float = time.time()
+
+        start_time = time.time()
         resume_path = self._get_resume_path(directory)
         processed_files: set[str] = set()
         was_resumed = False
+
         if resume and resume_path.exists():
             processed_files = self._load_resume_state(resume_path)
             if processed_files:
@@ -677,15 +675,12 @@
         # Create video files from paths and probe if enabled
         video_files = []
         probe_results: dict[str, ProbeResult] = {}
-        
+
         for path_str in file_paths:
             path = Path(path_str)
             if path.exists() and path.is_file():
-<<<<<<< HEAD
-                video_files.append(self.prober.create_video_file_with_hash(path))
-=======
                 video_file = VideoFile(path=path)
-                
+
                 # Probe the file if probe-before-scan is enabled
                 if self.config.ffmpeg.require_probe_before_scan:
                     can_scan, reason = self._can_scan_file(video_file)
@@ -700,7 +695,6 @@
                         logger.info(f"Skipping file (not eligible): {path} - {reason}")
                 else:
                     video_files.append(video_file)
->>>>>>> 315216b4
 
         if not video_files:
             logger.warning("No valid video files found in provided paths")
@@ -733,7 +727,7 @@
             # Get probe result for this file
             file_path_str = str(video_file.path)
             probe_result = probe_results.get(file_path_str)
-            
+
             # Perform scan based on mode
             result = None
             if mode == ScanMode.QUICK:
@@ -786,7 +780,7 @@
             nonlocal use_content_detection  # Allow modification in nested function
             pattern = "**/*" if recursive else "*"
             logger.debug(f"Scanning directory: {directory}, pattern: {pattern}")
-            
+
             # Initialize FFmpeg client for content detection if needed
             ffmpeg_client = None
             if use_content_detection:
@@ -797,37 +791,40 @@
                     logger.warning(f"Failed to initialize FFmpeg client for content detection: {e}")
                     logger.warning("Falling back to extension-based detection")
                     use_content_detection = False
-            
+
             for file_path in directory.glob(pattern):
                 if not file_path.is_file():
                     continue
-                    
+
                 logger.debug(f"Checking file: {file_path}")
-                
+
                 # Apply extension pre-filter if configured (performance optimization)
-                if (use_content_detection and 
-                    self.config.scan.extension_filter and 
-                    file_path.suffix.lower() not in self.config.scan.extension_filter):
+                if (
+                    use_content_detection
+                    and self.config.scan.extension_filter
+                    and file_path.suffix.lower() not in self.config.scan.extension_filter
+                ):
                     logger.debug(f"Skipped by extension filter: {file_path}")
                     continue
-                
+
                 is_video = False
                 if use_content_detection and ffmpeg_client:
                     # Use FFprobe content analysis
                     try:
                         is_video = ffmpeg_client.is_video_file(
-                            file_path, 
-                            timeout=self.config.scan.ffprobe_timeout
+                            file_path, timeout=self.config.scan.ffprobe_timeout
                         )
                         logger.debug(f"Content analysis result for {file_path}: {is_video}")
                     except Exception as e:
-                        logger.debug(f"Content analysis failed for {file_path}: {e}, using extension fallback")
+                        logger.debug(
+                            f"Content analysis failed for {file_path}: {e}, using extension fallback"
+                        )
                         # Fall back to extension check for this file
                         is_video = file_path.suffix.lower() in extensions
                 else:
                     # Use extension-based detection
                     is_video = file_path.suffix.lower() in extensions
-                    
+
                 if is_video:
                     logger.debug(f"Accepted as video file: {file_path}")
                     yield self.prober.create_video_file_with_hash(file_path)
