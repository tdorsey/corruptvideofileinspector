"""
Command handlers for CLI operations.
"""

import json
import logging
import sys
import time
from collections.abc import Sequence
from pathlib import Path
from shutil import which

import click
import typer
from pydantic import BaseModel, Field

from src.config import load_config
from src.config.config import AppConfig
from src.core.models.inspection import VideoFile
from src.core.models.scanning import FileStatus, ScanMode, ScanProgress, ScanResult, ScanSummary
from src.core.reporter import ReportService
from src.core.scanner import VideoScanner
from src.core.watchlist import TraktAPI, sync_to_trakt_watchlist
from src.output import OutputFormatter

logger = logging.getLogger(__name__)


class BaseHandler:
    """Base class for CLI command handlers."""

    def __init__(self, config: AppConfig):
        """Initialize the handler with configuration."""
        self.config = config
        self.output_formatter = OutputFormatter(config)
        self.report_service = ReportService(config)

    def _handle_error(self, error: Exception, message: str) -> None:
        """Handle errors consistently across handlers."""
        logger.error(f"{message}: {error}")
        click.echo(f"Error: {message}: {error}", err=True)
        sys.exit(1)

    def _generate_output(
        self,
        summary: ScanSummary,
        output_file: Path | None = None,
        output_format: str = "json",
        pretty_print: bool = True,
    ) -> None:
        """Generate output file from scan summary."""
        try:
            # Determine target output file path
            if output_file:
                # If a directory is provided, warn and use default output directory
                if output_file.is_dir():
                    logger.warning(
                        f"Specified output path {output_file} is a directory; "
                        "using default output directory"
                    )
                    target_file = (
                        self.config.output.default_output_dir / self.config.output.default_filename
                    )
                else:
                    target_file = output_file
            else:
                # Use configured default output directory and filename
                target_file = (
                    self.config.output.default_output_dir / self.config.output.default_filename
                )
            # Ensure parent directory exists
            target_file.parent.mkdir(parents=True, exist_ok=True)

            if output_format.lower() == "json":
                with target_file.open("w", encoding="utf-8") as f:
                    if pretty_print:
                        json.dump(summary.model_dump(), f, indent=2)
                    else:
                        json.dump(summary.model_dump(), f)
                logger.info(f"Scan results saved to: {target_file}")
            else:
                logger.warning(f"Unsupported output format: {output_format}")
        except Exception as e:
            # Initial write failed, log and attempt fallback to configured output dir
            logger.warning(
                f"Failed to save output to {target_file}: {e}. "
                "Attempting to save to default output directory"
            )
            try:
                # Determine fallback file path
                fallback_file = (
                    self.config.output.default_output_dir / self.config.output.default_filename
                )
                # Ensure fallback directory exists
                fallback_file.parent.mkdir(parents=True, exist_ok=True)
                # Write output to fallback file
                with fallback_file.open("w", encoding="utf-8") as f:
                    if output_format.lower() == "json":
                        # Use indent when pretty printing
                        indent = 2 if pretty_print else None
                        json.dump(summary.model_dump(), f, indent=indent)
                    else:
                        # Unsupported formats not implemented in fallback
                        logger.warning(f"Unsupported output format in fallback: {output_format}")
                logger.info(f"Scan results saved to: {fallback_file}")
            except Exception as fallback_exc:
                logger.warning(f"Failed to save fallback output to {fallback_file}: {fallback_exc}")


class ScanHandler(BaseHandler):
    def __init__(self, config: AppConfig):
        """Initialize scan handler."""
        super().__init__(config)
        self.scanner = VideoScanner(config)
        self._last_progress_update = 0.0
        self._scan_message_printed: bool = False

    def run_scan(
        self,
        directory: Path,
        scan_mode: ScanMode,
        recursive: bool = True,
        resume: bool = True,
        output_file: Path | None = None,
        output_format: str = "json",
        pretty_print: bool = True,
    ) -> ScanSummary | None:
        """
        Run a video corruption scan and return ScanSummary or None.
        """
        try:
            video_files = self.scanner.get_video_files(directory, recursive=recursive)
            if not video_files:
                logger.info("No video files found to scan.")
                return None
            logger.info(f"Found {len(video_files)} video files to scan.")
            summary = self.scanner.scan_directory(
                directory=directory,
                scan_mode=scan_mode,
                recursive=recursive,
                resume=resume,
                progress_callback=(
                    self._progress_callback if self.config.logging.level != "QUIET" else None
                ),
            )
            if output_file or self.config.output.default_json:
                self._generate_output(
                    summary=summary,
                    output_file=output_file,
                    output_format=output_format,
                    pretty_print=pretty_print,
                )
            return summary
        except KeyboardInterrupt:
            logger.warning("Scan interrupted by user.")
            sys.exit(130)
        except Exception as e:
            self._handle_error(e, "Scan failed")
            return None

    def _show_scan_info(self, directory: Path, scan_mode: ScanMode, recursive: bool) -> None:
        """Show initial scan information."""
        click.echo("Starting video corruption scan...")
        click.echo(f"Directory: {directory}")
        click.echo(f"Scan mode: {scan_mode.value.upper()}")

        if scan_mode == ScanMode.HYBRID:
            click.echo("  Phase 1: Quick scan all files (1min timeout)")
            click.echo("  Phase 2: Deep scan suspicious files (15min timeout)")
        elif scan_mode == ScanMode.QUICK:
            click.echo("  Quick scan only (1min timeout per file)")
        elif scan_mode == ScanMode.DEEP:
            click.echo("  Deep scan all files (15min timeout per file)")

        click.echo(f"Max workers: {self.config.processing.max_workers}")
        click.echo(f"Recursive: {'enabled' if recursive else 'disabled'}")

        if self.config.scan.extensions:
            ext_str = ", ".join(self.config.scan.extensions)
            click.echo(f"File extensions: {ext_str}")

        click.echo()

    def _progress_callback(self, progress: ScanProgress) -> None:
        """Handle progress updates."""
        current_time = time.time()

        # Throttle progress updates (default to 0.5 seconds)
        if current_time - self._last_progress_update < 0.5:
            return

        self._last_progress_update = current_time

        # Show progress (default to text progress)
        self._show_progress_bar(progress)

    def _show_progress_bar(self, progress: ScanProgress) -> None:
        """Show progress as a progress bar."""
        with click.progressbar(  # type: ignore
            length=progress.total_files,
            show_eta=True,
            show_percent=True,
            show_pos=True,
        ) as bar:
            bar.update(progress.processed_count)

    def _show_scan_results(self, summary: ScanSummary) -> None:
        """Show scan completion results, only once per scan.

        Args:
            summary: ScanSummary Pydantic model containing scan results.
        """
        if self._scan_message_printed:
            return
        self._scan_message_printed = True
        if self.config.logging.level != "QUIET":
            click.echo()  # New line after progress

        click.echo("=" * 50)
        if summary.is_complete:
            click.echo("SCAN COMPLETE")
        else:
            click.echo("SCAN TERMINATED")
        click.echo("=" * 50)

        click.echo(f"Scan mode: {summary.scan_mode.value.upper()}")
        click.echo(f"Total files scanned: {summary.processed_files}")
        click.echo(f"Corrupt files found: {summary.corrupt_files}")
        click.echo(f"Healthy files: {summary.healthy_files}")

        if summary.scan_mode == ScanMode.HYBRID:
            click.echo(f"Files requiring deep scan: {summary.deep_scans_needed}")
            click.echo(f"Deep scans completed: {summary.deep_scans_completed}")

        click.echo(f"Total scan time: {summary.scan_time:.2f} seconds")

        if summary.processed_files > 0:
            avg_time = summary.scan_time / summary.processed_files
            click.echo(f"Average time per file: {avg_time:.2f} seconds")

        click.echo(f"Success rate: {summary.success_rate:.1f}%")

        if summary.was_resumed:
            click.echo("(Scan was resumed from previous session)")

    def generate_comprehensive_report(
        self,
        summary: ScanSummary,
        results: list[ScanResult],
        output_file: Path | None = None,
        output_format: str = "json",
        include_healthy: bool = False,
        include_metadata: bool = True,
    ) -> None:
        """Generate a comprehensive report using the ReportService.

        Args:
            summary: Scan summary object
            results: List of scan results
            output_file: Output file path
            output_format: Report format (json, csv, yaml, xml, text)
            include_healthy: Include healthy files in report
            include_metadata: Include metadata in report
        """
        try:
            generated_path = self.report_service.generate_report(
                summary=summary,
                results=results,
                output_path=output_file,
                format=output_format,
                include_healthy=include_healthy,
                include_metadata=include_metadata,
            )

            click.echo(f"\nComprehensive report generated: {generated_path}")

        except Exception as e:
            logger.warning(f"Failed to generate comprehensive report: {e}")
            click.echo(f"Warning: Could not generate comprehensive report: {e}", err=True)


class ListHandler(BaseHandler):
    """Handler for listing video files."""

    def __init__(self, config: AppConfig):
        """Initialize list handler."""
        super().__init__(config)
        self.scanner = VideoScanner(config)

    def list_files(
        self,
        directory: Path,
        recursive: bool = True,
        output_file: Path | None = None,
        output_format: str = "text",
    ) -> list[VideoFile]:
        """
        List all video files in directory and return list of VideoFile Pydantic models.
        """
        try:
            video_files = self.scanner.get_video_files(directory, recursive=recursive)
            if not video_files:
                logger.info("No video files found in the specified directory.")
                return []
            logger.info(f"Found {len(video_files)} video files in directory {directory}.")
            # Convert to VideoFile Pydantic models if not already
            video_file_models = [
                vf if isinstance(vf, VideoFile) else VideoFile(path=vf) for vf in video_files
            ]
            if output_file:
                self._save_file_list(video_file_models, directory, output_file, output_format)
            return video_file_models
        except Exception as e:
            self._handle_error(e, "Failed to list files")
            return []

    def _show_file_list(self, video_files: list, directory: Path) -> None:
        """Show file list to console."""
        click.echo(f"\nFound {len(video_files)} video files:")
        for i, video_file in enumerate(video_files, 1):
            rel_path = video_file.path.relative_to(directory)
            size_mb = video_file.size / (1024 * 1024) if video_file.size > 0 else 0
            click.echo(f"  {i:3d}: {rel_path} ({size_mb:.1f} MB)")

    def _save_file_list(
        self,
        video_files: list,
        directory: Path,
        output_file: Path,
        output_format: str,
    ) -> None:
        """Save file list to output file."""
        self.output_formatter.write_file_list(
            video_files=video_files,
            directory=directory,
            output_file=output_file,
            format=output_format,
        )
        click.echo(f"File list saved to: {output_file}")


class TraktSyncResult(BaseModel):
    total: int = Field(...)
    movies_added: int = Field(...)
    shows_added: int = Field(...)
    failed: int = Field(...)
    watchlist: str | None = Field(default=None)
    results: list = Field(default_factory=list)


class TraktHandler(BaseHandler):
    """Handler for Trakt.tv integration commands."""

    def __init__(self, config: AppConfig):
        """Initialize Trakt handler."""
        super().__init__(config)

    def sync_to_watchlist(
        self,
        scan_file: Path,
        interactive: bool = False,
        output_file: Path | None = None,
        watchlist: str | None = None,
        include_statuses: list[FileStatus] | None = None,
    ) -> TraktSyncResult | None:
        """
        Sync scan results to Trakt.tv watchlist and return TraktSyncResult Pydantic model.

        Args:
            scan_file: Path to scan results JSON file
            interactive: Enable interactive mode for ambiguous matches
            output_file: Optional file to save sync results
            watchlist: Optional watchlist name/slug to sync to
            include_statuses: Optional list of file statuses to include
        """
        try:
            logger.info(f"Syncing scan results from {scan_file} to Trakt.tv watchlist.")

            # Use config default include_statuses if not provided
            if include_statuses is None:
                include_statuses = self.config.trakt.include_statuses

            result_summary = sync_to_trakt_watchlist(
                scan_file=str(scan_file),
                config=self.config,
                interactive=interactive,
                watchlist=watchlist,
                include_statuses=include_statuses,
            )
            # Convert TraktSyncSummary to TraktSyncResult
            result = TraktSyncResult(
                total=getattr(result_summary, "total", 0),
                movies_added=getattr(result_summary, "movies_added", 0),
                shows_added=getattr(result_summary, "shows_added", 0),
                failed=getattr(result_summary, "failed", 0),
                watchlist=getattr(result_summary, "watchlist", None),
                results=getattr(result_summary, "results", []),
            )
            logger.info(
                f"Trakt sync complete. Movies added: {result.movies_added}, Shows added: {result.shows_added}."
            )
            if output_file:
                self._save_sync_results(result, output_file)
            return result
        except Exception as e:
            self._handle_error(e, "Trakt sync failed")
            return None

    def _show_sync_results(self, results: TraktSyncResult, dry_run: bool = False) -> None:
        """Show sync operation results."""
        click.echo("\n" + "=" * 50)
        if dry_run:
            click.echo("DRY RUN RESULTS")
        else:
            click.echo("TRAKT SYNC SUMMARY")
        click.echo("=" * 50)

        click.echo(f"Total items processed: {results.total}")
        click.echo(f"Movies {'would be' if dry_run else ''} added: {results.movies_added}")
        click.echo(f"Shows {'would be' if dry_run else ''} added: {results.shows_added}")
        click.echo(f"Failed/Not found: {results.failed}")

        if results.total > 0:
            success_count = results.movies_added + results.shows_added
            success_rate = (success_count / results.total) * 100
            click.echo(f"Success rate: {success_rate:.1f}%")

        # Show failed items if any
        if results.results:
            failed_items = [
                r for r in results.results if r.get("status") in ["failed", "not_found", "error"]
            ]
            if failed_items:
                click.echo(f"\nFailed items ({len(failed_items)}):")
                for item in failed_items[:10]:  # Show first 10
                    click.echo(
                        f"  - {item.get('title', 'Unknown')} ({item.get('year', 'no year')})"
                    )
                if len(failed_items) > 10:
                    click.echo(f"  ... and {len(failed_items) - 10} more")

    def _save_sync_results(self, results: TraktSyncResult, output_file: Path) -> None:
        """Save sync results to output file."""
        try:
            with output_file.open("w", encoding="utf-8") as f:
                json.dump(results.model_dump(), f, indent=2)

            click.echo(f"\nSync results saved to: {output_file}")

        except Exception as e:
            logger.warning(f"Failed to save sync results: {e}")
            click.echo(f"Warning: Could not save sync results: {e}", err=True)

<<<<<<< HEAD
    def list_watchlists(self) -> list | None:
        """
        List all available watchlists for the authenticated user.

        Uses Trakt credentials from self.config.trakt (client_id/client_secret).
=======
    def list_watchlists(self, access_token: str | None = None) -> list | None:
        """
        List all available watchlists for the authenticated user.

        Args:
            access_token: Trakt API access token (if None, uses config-based auth)
>>>>>>> 7fc17ed0

        Returns:
            List of watchlist information or None if failed

        Raises:
            ValueError: If Trakt credentials are not configured
        """
        # Validate credentials first
        if not self.config.trakt.client_id or not self.config.trakt.client_secret:
            error_msg = (
                "Trakt credentials not configured. Please set client_id and client_secret "
                "in your configuration file, environment variables (CVI_TRAKT_CLIENT_ID, "
                "CVI_TRAKT_CLIENT_SECRET), or Docker secrets."
            )
            logger.error(error_msg)
            raise ValueError(error_msg)

        try:
            logger.info("Fetching user's watchlists from Trakt")
<<<<<<< HEAD
            api = TraktAPI(self.config)
=======
            # Use config-based auth if no token provided
            if access_token is None:
                access_token = self._get_access_token_from_config()
            
            api = TraktAPI(access_token)
>>>>>>> 7fc17ed0
            watchlists = api.list_watchlists()

            return [w.model_dump() for w in watchlists]

        except Exception as e:
            self._handle_error(e, "Failed to fetch watchlists")
            return None

<<<<<<< HEAD
    def view_watchlist(self, watchlist: str | None = None) -> list | None:
=======
    def view_watchlist(self, access_token: str | None = None, watchlist: str | None = None) -> list | None:
>>>>>>> 7fc17ed0
        """
        View items in a specific watchlist.

        Args:
<<<<<<< HEAD
=======
            access_token: Trakt API access token (if None, uses config-based auth)
>>>>>>> 7fc17ed0
            watchlist: Watchlist name/slug to view (None for main watchlist)

        Returns:
            List of watchlist items or None if failed

        Raises:
            ValueError: If Trakt credentials are not configured
        """
        # Validate credentials first
        if not self.config.trakt.client_id or not self.config.trakt.client_secret:
            error_msg = (
                "Trakt credentials not configured. Please set client_id and client_secret "
                "in your configuration file, environment variables (CVI_TRAKT_CLIENT_ID, "
                "CVI_TRAKT_CLIENT_SECRET), or Docker secrets."
            )
            logger.error(error_msg)
            raise ValueError(error_msg)

        try:
            watchlist_name = watchlist or "Main Watchlist"
            logger.info(f"Fetching items from watchlist: {watchlist_name}")

<<<<<<< HEAD
            api = TraktAPI(self.config)
=======
            # Use config-based auth if no token provided
            if access_token is None:
                access_token = self._get_access_token_from_config()

            api = TraktAPI(access_token)
>>>>>>> 7fc17ed0
            items = api.get_watchlist_items(watchlist)

            return [item.model_dump() for item in items]

        except Exception as e:
            self._handle_error(e, f"Failed to fetch watchlist items for '{watchlist}'")
            return None

    def _get_access_token_from_config(self) -> str:
        """Get access token from configuration (config file, env vars, or Docker secrets)."""
        # For now, this would need to be implemented based on the actual auth flow
        # This is a placeholder - in practice, this might involve OAuth flow or stored tokens
        client_id = self.config.trakt.client_id
        client_secret = self.config.trakt.client_secret
        
        if not client_id or not client_secret:
            raise ValueError("Trakt client_id and client_secret must be configured. Use 'make secrets-init' or set in config file.")
        
        # TODO: Implement actual OAuth token retrieval/refresh logic
        # For now, raise an error indicating the limitation
        raise NotImplementedError(
            "Config-based authentication not fully implemented yet. "
            "Please ensure you have valid OAuth tokens configured."
        )


class UtilityHandler(BaseHandler):
    """Handler for utility CLI operations."""

    def __init__(self, config: AppConfig):
        """Initialize utility handler."""
        super().__init__(config)
        self.scanner = VideoScanner(config)

    def get_ffmpeg_command(self) -> str | None:
        """
        Detects ffmpeg command in PATH.

        Returns path or None.
        """
        return which("ffmpeg")

    def check_system_requirements(self) -> str:
        """
        Ensure FFmpeg is available, returning its command or exiting.
        """
        cmd = self.get_ffmpeg_command()
        if not cmd:
            click.echo("FFmpeg not found", err=True)
            sys.exit(1)
        return cmd

    def get_all_video_object_files(
        self,
        directory: Path | str,
        recursive: bool = True,
        extensions: Sequence[str] | None = None,
    ) -> list[Path]:
        """
        Return list of video file objects (paths or models).
        Accepts Path for directory.
        """
        # Ensure directory is a Path
        directory_path = Path(directory)
        # Pass extensions directly to get_video_files instead of mutating config
        video_files = self.scanner.get_video_files(
            directory_path, recursive=recursive, extensions=list(extensions) if extensions else None
        )
        result: list[Path] = []
        for vf in video_files:
            if hasattr(vf, "path") and vf.path is not None:
                result.append(vf.path if isinstance(vf.path, Path) else Path(vf.path))
            else:
                # Handle case where vf might be a Path already
                result.append(vf if isinstance(vf, Path) else Path(str(vf)))
        return result

    def list_video_files_simple(
        self,
        directory: Path,
        recursive: bool = True,
        extensions: list[str] | None = None,
    ) -> None:
        """
        List video files in directory and echo results.

        Exits on errors.
        """
        try:
            files = self.get_all_video_object_files(directory, recursive, extensions)
            if files:
                for f in files:
                    click.echo(f)
            else:
                click.echo("No video files found")
        except Exception:
            logger.exception("Error listing video files")
            sys.exit(1)


# Typer app for CLI entry point
app = typer.Typer()


def main() -> None:
    """Main entry point: invokes the Typer app."""
    app()


def setup_logging(verbose: bool) -> None:
    """
    Configure basic logging.

    Args:
        verbose: verbosity flag (False=INFO, True=DEBUG)
    """
    level = logging.DEBUG if verbose else logging.INFO
    logging.basicConfig(level=level)


# Legacy standalone functions for backward compatibility
def get_ffmpeg_command() -> str | None:
    """
    Detects ffmpeg command in PATH.

    Returns path or None.
    """
    return which("ffmpeg")


def check_system_requirements() -> str:
    """
    Ensure FFmpeg is available, returning its command or exiting.
    """
    cmd = get_ffmpeg_command()
    if not cmd:
        click.echo("FFmpeg not found", err=True)
        sys.exit(1)
    return cmd


def get_all_video_object_files(
    directory: Path | str,
    recursive: bool = True,
    extensions: Sequence[str] | None = None,
) -> list[VideoFile]:
    """
    Return list of video file objects.
    Accepts Path for directory.
    """
    # Ensure directory is a Path
    directory_path = Path(directory)
    config = load_config()
    scanner = VideoScanner(config)
    # Pass extensions directly to get_video_files instead of mutating config
    video_files = scanner.get_video_files(
        directory_path, recursive=recursive, extensions=list(extensions) if extensions else None
    )
    return video_files


def list_video_files(
    directory: Path,
    recursive: bool = True,
    extensions: list[str] | None = None,
) -> None:
    """
    List video files in directory and echo results.

    Exits on errors.
    """
    try:
        files = get_all_video_object_files(directory, recursive, extensions)
        if files:
            for f in files:
                click.echo(f)
        else:
            click.echo("No video files found")
    except Exception:
        logger.exception("Error listing video files")
        sys.exit(1)


# Typer app for CLI entry point
app = typer.Typer()<|MERGE_RESOLUTION|>--- conflicted
+++ resolved
@@ -451,20 +451,11 @@
             logger.warning(f"Failed to save sync results: {e}")
             click.echo(f"Warning: Could not save sync results: {e}", err=True)
 
-<<<<<<< HEAD
     def list_watchlists(self) -> list | None:
         """
         List all available watchlists for the authenticated user.
 
         Uses Trakt credentials from self.config.trakt (client_id/client_secret).
-=======
-    def list_watchlists(self, access_token: str | None = None) -> list | None:
-        """
-        List all available watchlists for the authenticated user.
-
-        Args:
-            access_token: Trakt API access token (if None, uses config-based auth)
->>>>>>> 7fc17ed0
 
         Returns:
             List of watchlist information or None if failed
@@ -484,15 +475,7 @@
 
         try:
             logger.info("Fetching user's watchlists from Trakt")
-<<<<<<< HEAD
             api = TraktAPI(self.config)
-=======
-            # Use config-based auth if no token provided
-            if access_token is None:
-                access_token = self._get_access_token_from_config()
-            
-            api = TraktAPI(access_token)
->>>>>>> 7fc17ed0
             watchlists = api.list_watchlists()
 
             return [w.model_dump() for w in watchlists]
@@ -501,19 +484,11 @@
             self._handle_error(e, "Failed to fetch watchlists")
             return None
 
-<<<<<<< HEAD
     def view_watchlist(self, watchlist: str | None = None) -> list | None:
-=======
-    def view_watchlist(self, access_token: str | None = None, watchlist: str | None = None) -> list | None:
->>>>>>> 7fc17ed0
         """
         View items in a specific watchlist.
 
         Args:
-<<<<<<< HEAD
-=======
-            access_token: Trakt API access token (if None, uses config-based auth)
->>>>>>> 7fc17ed0
             watchlist: Watchlist name/slug to view (None for main watchlist)
 
         Returns:
@@ -536,15 +511,7 @@
             watchlist_name = watchlist or "Main Watchlist"
             logger.info(f"Fetching items from watchlist: {watchlist_name}")
 
-<<<<<<< HEAD
             api = TraktAPI(self.config)
-=======
-            # Use config-based auth if no token provided
-            if access_token is None:
-                access_token = self._get_access_token_from_config()
-
-            api = TraktAPI(access_token)
->>>>>>> 7fc17ed0
             items = api.get_watchlist_items(watchlist)
 
             return [item.model_dump() for item in items]
