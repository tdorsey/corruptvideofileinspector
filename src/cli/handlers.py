--- conflicted
+++ resolved
@@ -567,42 +567,11 @@
         directory: Path | str,
         recursive: bool = True,
         extensions: Sequence[str] | None = None,
-<<<<<<< HEAD
-        as_paths: bool = False,
-    ) -> list[VideoFile] | list[Path]:
-        """
-        Return list of video file objects (VideoFile models by default, or paths if as_paths=True).
-        
-        Args:
-            directory: Path to directory to scan
-            recursive: Whether to scan subdirectories recursively
-            extensions: List of file extensions to include (defaults to config extensions)
-            as_paths: If True, return list[Path] for backward compatibility (deprecated)
-            
-        Returns:
-            list[VideoFile]: Video file objects with metadata (default)
-            list[Path]: Video file paths only (deprecated, when as_paths=True)
-            
-        Note:
-            The as_paths parameter is deprecated and will be removed in v0.6.0.
-            Use .path property on VideoFile objects instead.
-=======
     ) -> list[VideoFile]:
         """
         Return list of video file objects.
         Accepts Path for directory.
->>>>>>> 785e46b8
-        """
-        # Emit deprecation warning for as_paths usage
-        if as_paths:
-            import warnings
-            warnings.warn(
-                "The 'as_paths=True' parameter is deprecated and will be removed in v0.6.0. "
-                "Use the default behavior returning VideoFile objects and access .path property instead.",
-                DeprecationWarning,
-                stacklevel=2,
-            )
-        
+        """
         # Ensure directory is a Path
         directory_path = Path(directory)
         # Pass extensions directly to get_video_files instead of mutating config
@@ -678,42 +647,11 @@
     directory: Path | str,
     recursive: bool = True,
     extensions: Sequence[str] | None = None,
-<<<<<<< HEAD
-    as_paths: bool = False,
-) -> list[VideoFile] | list[Path]:
-    """
-    Return list of video file objects (VideoFile models by default, or paths if as_paths=True).
-    
-    Args:
-        directory: Path to directory to scan
-        recursive: Whether to scan subdirectories recursively
-        extensions: List of file extensions to include (defaults to config extensions)
-        as_paths: If True, return list[Path] for backward compatibility (deprecated)
-        
-    Returns:
-        list[VideoFile]: Video file objects with metadata (default)
-        list[Path]: Video file paths only (deprecated, when as_paths=True)
-        
-    Note:
-        The as_paths parameter is deprecated and will be removed in v0.6.0.
-        Use .path property on VideoFile objects instead.
-=======
 ) -> list[VideoFile]:
     """
     Return list of video file objects.
     Accepts Path for directory.
->>>>>>> 785e46b8
-    """
-    # Emit deprecation warning for as_paths usage
-    if as_paths:
-        import warnings
-        warnings.warn(
-            "The 'as_paths=True' parameter is deprecated and will be removed in v0.6.0. "
-            "Use the default behavior returning VideoFile objects and access .path property instead.",
-            DeprecationWarning,
-            stacklevel=2,
-        )
-    
+    """
     # Ensure directory is a Path
     directory_path = Path(directory)
     config = load_config()
