"""
CLI command definitions using Click framework.
"""

import csv
import io
import json
import logging
import sys
from pathlib import Path

import click

from src.cli.handlers import ListHandler, ScanHandler, TraktHandler
from src.cli.logging import setup_logging
from src.config import load_config
from src.core.models.inspection import VideoFile
from src.core.models.scanning import FileStatus, ScanMode, ScanResult, ScanSummary
from src.core.reporter import ReportService
from src.ffmpeg.ffmpeg_client import FFmpegClient

logger = logging.getLogger(__name__)


# Custom Click types
class ScanModeChoice(click.Choice):
    """Custom choice type for scan modes."""

    def __init__(self):
        super().__init__(["quick", "deep", "hybrid"], case_sensitive=False)

    def convert(self, value, param, ctx):
        value = super().convert(value, param, ctx)
        return ScanMode(value.lower())


class PathType(click.Path):
    """Custom path type that returns Path objects."""

    def convert(self, value, param, ctx):
        path_str = super().convert(value, param, ctx)
        if isinstance(path_str, bytes):
            path_str = path_str.decode("utf-8")
        return Path(path_str)


# Global options that can be shared across commands
def global_options(f):
    """Decorator to add global options to commands."""
    return click.option(
        "--config",
        "-c",
        type=PathType(exists=True),
        help="Path to configuration file (JSON or YAML)",
    )(f)


# Main CLI group moved from main.py
@click.group(invoke_without_command=True)
@click.version_option(
    version=None,  # Will be set from src.version.__version__ in main.py
    prog_name="corrupt-video-inspector",
    message="%(prog)s %(version)s",
)
@click.option(
    "--config",
    type=click.Path(exists=True, path_type=Path),
    help="Path to configuration file",
)
@click.pass_context
def cli(
    ctx: click.Context,
    config: Path | None = None,
) -> None:
    """Corrupt Video Inspector - Detect and manage corrupted video files.

    A comprehensive tool for scanning video directories, detecting corruption
    using FFmpeg, and optionally syncing healthy files to Trakt.tv.

    Examples:
        corrupt-video-inspector scan /path/to/videos
        corrupt-video-inspector scan /movies --mode deep --recursive
        corrupt-video-inspector scan /tv-shows --trakt-sync
    """
    # Setup logging first
    setup_logging(0)

    # Load configuration
    try:
        app_config = load_config(config_path=config) if config else load_config()
        ctx.ensure_object(dict)
        ctx.obj["config"] = app_config
    except Exception as e:
        logging.exception("Configuration error")
        raise click.Abort() from e

    # If no command specified, show help
    if ctx.invoked_subcommand is None:
        click.echo(ctx.get_help())


@cli.command()
@global_options
@click.option(
    "--directory",
    "-d",
    required=True,
    type=PathType(exists=True, file_okay=False),
    help="Directory to scan for video files.",
)
@click.option(
    "--mode",
    "-m",
    type=click.Choice([e.value for e in ScanMode], case_sensitive=False),
    default="hybrid",
    help="Scan mode: quick (1min timeout), deep (full scan), hybrid (quick then deep for suspicious), full (complete scan without timeout)",
    show_default=True,
)
@click.option(
    "--max-workers",
    "-w",
    type=click.IntRange(1, 32),
    help="Maximum number of worker threads for parallel processing",
)
@click.option(
    "--recursive/--no-recursive",
    "-r",
    default=True,
    help="Recursively scan subdirectories",
    show_default=True,
)
@click.option(
    "--extensions",
    multiple=True,
    help="Video file extensions to scan (e.g., --extensions mp4 --extensions mkv)",
)
@click.option(
    "--resume/--no-resume",
    default=True,
    help="Enable/disable resume functionality",
    show_default=True,
)
@click.option(
    "--output",
    "-o",
    type=click.Path(path_type=Path, dir_okay=False),
    help="Output file path for results (must be a file, not a directory)",
)
@click.option(
    "--format",
    "output_format",
    type=click.Choice(["json", "yaml", "csv"], case_sensitive=False),
    default="json",
    help="Output format",
    show_default=True,
)
@click.option("--pretty/--no-pretty", default=True, help="Pretty-print output", show_default=True)
@click.pass_context
def scan(
    ctx,
    directory,
    mode,
    max_workers,
    recursive,
    extensions,
    resume,
    output,
    output_format,
    pretty,
    config,
):
    # If no arguments are provided, show the help for the scan subcommand
    if ctx.args == [] and directory is None:
        click.echo(ctx.get_help())
        ctx.exit(0)
    """
    Scan a directory for corrupt video files.

    Uses FFmpeg to analyze video files and detect corruption. Supports four scan modes:

    \b
    - quick: Fast scan with 1-minute timeout per file
    - deep: Full scan with 15-minute timeout per file
    - hybrid: Quick scan first, then deep scan for suspicious files
    - full: Complete scan of entire video stream without timeout

    Examples:

    \b
    # Basic hybrid scan
    corrupt-video-inspector scan /path/to/videos

    \b
    # Quick scan with custom output
    corrupt-video-inspector scan --mode quick --output results.json /path/to/videos

    \b
    # Full scan without timeout (for thorough analysis)
    corrupt-video-inspector scan --mode full /path/to/videos

    \b
    # Deep scan with custom extensions
    corrupt-video-inspector scan --mode deep --extensions mp4 --extensions mkv /videos
    """
    try:
        # Load configuration
        app_config = load_config(config_path=config)

        # Override config with CLI options
        if max_workers:
            app_config.scan.max_workers = max_workers
        if extensions:
            app_config.scan.extensions = [
                f".{ext}" if not ext.startswith(".") else ext for ext in extensions
            ]

        # Convert mode string to ScanMode enum
        scan_mode = ScanMode(mode.lower())

        # Create and run scan handler
        handler = ScanHandler(app_config)
        summary = handler.run_scan(
            directory=directory,
            scan_mode=scan_mode,
            recursive=recursive,
            resume=resume,
            output_file=output,
            output_format=output_format,
            pretty_print=pretty,
        )
        if summary is not None:
            click.echo("\nScan Summary:")
            click.echo(json.dumps(summary.model_dump(), indent=2 if pretty else None))
        else:
            click.echo("No video files found to scan.")

    except Exception as e:
        logger.exception("Scan command failed")
        click.echo(f"Error: {e}", err=True)
        sys.exit(1)


@cli.command()
@global_options
@click.argument("directory", type=PathType(exists=True, file_okay=False))
@click.option(
    "--recursive/--no-recursive",
    "-r",
    default=True,
    help="Recursively scan subdirectories",
    show_default=True,
)
@click.option("--extensions", multiple=True, help="Video file extensions to include")
@click.option("--output", "-o", type=PathType(), help="Output file path for file list")
@click.option(
    "--format",
    "output_format",
    type=click.Choice(["text", "json", "csv"], case_sensitive=False),
    default="text",
    help="Output format",
    show_default=True,
)
@click.pass_context
def list_files(
    ctx,
    directory,
    recursive,
    extensions,
    output,
    output_format,
    config,
):
    # If no arguments are provided, show the help for the list-files subcommand
    if ctx.args == [] and directory is None:
        click.echo(ctx.get_help())
        ctx.exit(0)
    """
    List all video files in a directory without scanning.

    Useful for previewing what files would be scanned or generating
    file inventories.

    Examples:

    \b
    # List all video files
    corrupt-video-inspector list-files /path/to/videos

    \b
    # List specific extensions to JSON
    corrupt-video-inspector list-files --extensions mp4 --format json /videos
    """
    try:
        # Load configuration
        app_config = load_config(config_path=config)

        # Override config with CLI options
        if extensions:
            app_config.scan.extensions = [
                f".{ext}" if not ext.startswith(".") else ext for ext in extensions
            ]

        # Setup logging

        # Create and run list handler
        handler = ListHandler(app_config)
        video_files = handler.list_files(
            directory=directory,
            recursive=recursive,
            output_file=output,
            output_format=output_format,
        )
        if not video_files:
            click.echo("No video files found in the specified directory.")
        elif output_format == "json":
            click.echo(json.dumps([vf.model_dump() for vf in video_files], indent=2))
        elif output_format == "csv":
            output_str = io.StringIO()
            writer = csv.DictWriter(output_str, fieldnames=video_files[0].model_dump().keys())
            writer.writeheader()
            for vf in video_files:
                writer.writerow(vf.model_dump())
            click.echo(output_str.getvalue())
        else:
            click.echo(f"\nFound {len(video_files)} video files:")
            for i, vf in enumerate(video_files, 1):
                rel_path = vf.path.relative_to(directory)
                size_mb = vf.size / (1024 * 1024) if vf.size > 0 else 0
                click.echo(f"  {i:3d}: {rel_path} ({size_mb:.1f} MB)")

    except Exception as e:
        logger.exception("List command failed")
        click.echo(f"Error: {e}", err=True)
        sys.exit(1)


@cli.group()
@click.pass_context
def trakt(ctx):
    # If no arguments are provided, show the help for the trakt group
    if ctx.args == []:
        click.echo(ctx.get_help())
        ctx.exit(0)
    """
    Trakt.tv integration commands.

    Sync scan results to your Trakt.tv watchlist by parsing filenames
    and matching them against Trakt's database.
    """


@trakt.command()
@click.argument("scan_file", type=PathType(exists=True))
@click.option("--client-id", help="Trakt.tv API client ID (overrides config setting)")
@click.option(
    "--interactive/--no-interactive",
    "-i",
    default=False,
    help="Enable interactive selection of search results",
    show_default=True,
)
@click.option("--dry-run", is_flag=True, help="Show what would be synced without actually syncing")
@click.option("--output", "-o", type=PathType(), help="Save sync results to file")
@click.option(
    "--watchlist",
    "-w",
    help="Watchlist name or slug to sync to (default: main watchlist)",
)
@click.option(
    "--include-status",
    multiple=True,
    type=click.Choice(["healthy", "corrupt", "suspicious"], case_sensitive=False),
    default=["healthy"],
    help="Include files with these statuses (default: healthy only)",
    show_default=True,
)
@global_options
@click.pass_context
def sync(
    ctx,
    scan_file,
    client_id,
    interactive,
    dry_run,
    output,
    watchlist,
    include_status,
    config,
):
    """
    Sync scan results to Trakt.tv watchlist.

    Processes a JSON scan results file and adds discovered movies and TV shows
    to your Trakt.tv watchlist using filename parsing and search matching.
    Authentication is handled through configuration (config file, environment variables, or Docker secrets).

    Examples:

    \b
    # Basic sync to main watchlist
    corrupt-video-inspector trakt sync results.json

    \b
    # Sync to a specific watchlist
    corrupt-video-inspector trakt sync results.json --watchlist "my-custom-list"

    \b
    # Interactive sync with output
    corrupt-video-inspector trakt sync results.json --interactive --output sync_results.json

    \b
    # Dry run to see what would be synced
    corrupt-video-inspector trakt sync results.json --dry-run
    """
    # If no arguments are provided, show the help for the trakt sync subcommand
    if ctx.args == [] and scan_file is None:
        click.echo(ctx.get_help())
        ctx.exit(0)
    try:
        # Load configuration
        app_config = load_config(config_path=config)

        # Override config with CLI options
        if client_id:
            app_config.trakt.client_id = client_id

        # Setup logging

        # Create and run Trakt handler
        handler = TraktHandler(app_config)

        # Convert status strings to FileStatus enums
        include_statuses = [FileStatus(status) for status in include_status]

        # Handle dry-run mode
        if dry_run:
            click.echo("DRY RUN MODE: No actual syncing will be performed")

        result = handler.sync_to_watchlist(
            scan_file=scan_file,
            interactive=interactive,
            output_file=output,
            watchlist=watchlist,
            include_statuses=include_statuses,
        )

        if dry_run:
            click.echo("DRY RUN COMPLETE")

        click.echo("\nTrakt Sync Result:")
        if result is not None:
            click.echo(json.dumps(result.model_dump(), indent=2))
        else:
            click.echo("No sync result returned.")

    except Exception as e:
        logger.exception("Trakt sync command failed")
        click.echo(f"Error: {e}", err=True)
        sys.exit(1)


@trakt.command()
@click.option("--output", "-o", type=PathType(), help="Save watchlist info to file")
@click.option(
    "--format",
    "output_format",
    type=click.Choice(["json", "table"], case_sensitive=False),
    default="table",
    help="Output format",
    show_default=True,
)
@global_options
def list_watchlists(output, output_format, config):
    """
    List all available watchlists for the authenticated user.

    Shows all custom lists and the main watchlist that the user has access to.
<<<<<<< HEAD
    Uses Trakt credentials from configuration (client_id/client_secret).
=======
    Authentication is handled through configuration (config file, environment variables, or Docker secrets).
>>>>>>> 7fc17ed0

    Examples:

    \b
    # List watchlists in table format
    corrupt-video-inspector trakt list-watchlists

    \b
    # List watchlists in JSON format
    corrupt-video-inspector trakt list-watchlists --format json
    """
    try:
        # Load configuration
        app_config = load_config(config_path=config)

        # Create and run Trakt handler
        handler = TraktHandler(app_config)
<<<<<<< HEAD
        watchlists = handler.list_watchlists()
=======
        # Note: access_token will be obtained from config/secrets in TraktHandler
        watchlists = handler.list_watchlists(access_token=None)  # Will use config-based auth
>>>>>>> 7fc17ed0

        if not watchlists:
            click.echo("No watchlists found or failed to fetch watchlists.")
            return

        if output_format == "json":
            output_data = {"watchlists": watchlists}
            click.echo(json.dumps(output_data, indent=2))
        else:
            # Table format
            click.echo(f"\nFound {len(watchlists)} watchlists:\n")
            click.echo(f"{'Name':<30} {'Slug':<20} {'Items':<8} {'Privacy':<10}")
            click.echo("-" * 70)
            for wl in watchlists:
                name = wl.get("name", "Unknown")[:29]
                slug = wl.get("slug", "")[:19]
                items = wl.get("item_count", 0)
                privacy = wl.get("privacy", "private")[:9]
                click.echo(f"{name:<30} {slug:<20} {items:<8} {privacy:<10}")

        if output:
            with output.open("w", encoding="utf-8") as f:
                json.dump({"watchlists": watchlists}, f, indent=2)
            click.echo(f"\nWatchlist data saved to: {output}")

    except ValueError as e:
        # Handle credential validation errors with user-friendly message
        click.echo(f"Configuration Error: {e}", err=True)
        click.echo("\nTo configure Trakt credentials:", err=True)
        click.echo("1. Get your client ID and secret from https://trakt.tv/oauth/applications", err=True)
        click.echo("2. Set them in your config file:", err=True)
        click.echo("   trakt:", err=True)
        click.echo("     client_id: your_client_id", err=True)
        click.echo("     client_secret: your_client_secret", err=True)
        click.echo("3. Or set environment variables: CVI_TRAKT_CLIENT_ID and CVI_TRAKT_CLIENT_SECRET", err=True)
        sys.exit(1)
    except Exception as e:
        logger.exception("List watchlists command failed")
        click.echo(f"Error: {e}", err=True)
        sys.exit(1)


@trakt.command()
@click.option(
    "--watchlist",
    "-w",
    help="Watchlist name or slug to view (leave empty for main watchlist)",
)
@click.option("--output", "-o", type=PathType(), help="Save watchlist contents to file")
@click.option(
    "--format",
    "output_format",
    type=click.Choice(["json", "table"], case_sensitive=False),
    default="table",
    help="Output format",
    show_default=True,
)
@global_options
def view(watchlist, output, output_format, config):
    """
    View items in a specific watchlist.

    Shows all movies and TV shows in the specified watchlist.
    If no watchlist is specified, shows items from the main watchlist.
<<<<<<< HEAD
    Uses Trakt credentials from configuration (client_id/client_secret).
=======
    Authentication is handled through configuration (config file, environment variables, or Docker secrets).
>>>>>>> 7fc17ed0

    Examples:

    \b
    # View main watchlist
    corrupt-video-inspector trakt view

    \b
    # View a specific custom list
    corrupt-video-inspector trakt view --watchlist "my-list"

    \b
    # View watchlist in JSON format
    corrupt-video-inspector trakt view --format json
    """
    try:
        # Load configuration
        app_config = load_config(config_path=config)

        # Create and run Trakt handler
        handler = TraktHandler(app_config)
<<<<<<< HEAD
        items = handler.view_watchlist(watchlist=watchlist)
=======
        # Note: access_token will be obtained from config/secrets in TraktHandler
        items = handler.view_watchlist(access_token=None, watchlist=watchlist)  # Will use config-based auth
>>>>>>> 7fc17ed0

        if not items:
            watchlist_name = watchlist or "Main Watchlist"
            click.echo(f"No items found in '{watchlist_name}' or failed to fetch items.")
            return

        watchlist_name = watchlist or "Main Watchlist"

        if output_format == "json":
            output_data = {"watchlist": watchlist_name, "items": items}
            click.echo(json.dumps(output_data, indent=2))
        else:
            # Table format
            click.echo(f"\nItems in '{watchlist_name}' ({len(items)} total):\n")
            click.echo(f"{'#':<4} {'Title':<40} {'Year':<6} {'Type':<6}")
            click.echo("-" * 58)
            for item in items:
                rank = item.get("rank", "")
                rank_str = str(rank) if rank else ""

                trakt_item = item.get("trakt_item", {})
                title = trakt_item.get("title", "Unknown")[:39]
                year = trakt_item.get("year", "")
                year_str = str(year) if year else ""
                media_type = trakt_item.get("media_type", "unknown")[:5]

                click.echo(f"{rank_str:<4} {title:<40} {year_str:<6} {media_type:<6}")

        if output:
            with output.open("w", encoding="utf-8") as f:
                json.dump({"watchlist": watchlist_name, "items": items}, f, indent=2)
            click.echo(f"\nWatchlist contents saved to: {output}")

    except ValueError as e:
        # Handle credential validation errors with user-friendly message
        click.echo(f"Configuration Error: {e}", err=True)
        click.echo("\nTo configure Trakt credentials:", err=True)
        click.echo("1. Get your client ID and secret from https://trakt.tv/oauth/applications", err=True)
        click.echo("2. Set them in your config file:", err=True)
        click.echo("   trakt:", err=True)
        click.echo("     client_id: your_client_id", err=True)
        click.echo("     client_secret: your_client_secret", err=True)
        click.echo("3. Or set environment variables: CVI_TRAKT_CLIENT_ID and CVI_TRAKT_CLIENT_SECRET", err=True)
        sys.exit(1)
    except Exception as e:
        logger.exception("View watchlist command failed")
        click.echo(f"Error: {e}", err=True)
        sys.exit(1)


@cli.command()
@global_options
@click.pass_context
def test_ffmpeg(ctx, config):
    # If no arguments are provided, show the help for the test-ffmpeg subcommand
    if ctx.args == []:
        click.echo(ctx.get_help())
        ctx.exit(0)
    """
    Test FFmpeg installation and show diagnostic information.

    Validates that FFmpeg is properly installed and accessible,
    showing version information and supported formats.
    """
    try:
        # Load configuration
        app_config = load_config(config_path=config)

        # Setup logging
        setup_logging(0)
        # Test FFmpeg
        ffmpeg = FFmpegClient(app_config.ffmpeg)
        test_results = ffmpeg.test_installation()

        click.echo("FFmpeg Installation Test")
        click.echo("=" * 40)

        click.echo(f"FFmpeg Path: {test_results['ffmpeg_path'] or 'Not found'}")
        click.echo(f"FFmpeg Available: {'✓' if test_results['ffmpeg_available'] else '✗'}")
        click.echo(f"FFprobe Available: {'✓' if test_results['ffprobe_available'] else '✗'}")

        if test_results["version_info"]:
            click.echo(f"Version: {test_results['version_info']}")

        if test_results["supported_formats"]:
            click.echo(f"Supported Formats: {', '.join(test_results['supported_formats'])}")

        if not test_results["ffmpeg_available"]:
            click.echo("\nFFmpeg is not available. Please install it:")
            click.echo("  - Ubuntu/Debian: sudo apt install ffmpeg")
            click.echo("  - CentOS/RHEL: sudo yum install ffmpeg")
            click.echo("  - macOS: brew install ffmpeg")
            click.echo("  - Windows: Download from https://ffmpeg.org/download.html")
            sys.exit(1)
        else:
            click.echo("\nFFmpeg is working correctly! ✓")

    except Exception as e:
        logger.exception("FFmpeg test command failed")
        click.echo(f"Error: {e}", err=True)
        sys.exit(1)


@cli.command()
@global_options
@click.option(
    "--scan-file",
    "-s",
    required=True,
    type=PathType(exists=True),
    help="Path to scan results file (JSON)",
)
@click.option("--output", "-o", type=PathType(), help="Output file for the report")
@click.option(
    "--format",
    "output_format",
    type=click.Choice(["html", "pdf", "json"], case_sensitive=False),
    default="html",
    help="Report format",
    show_default=True,
)
@click.option(
    "--include-healthy/--corrupt-only",
    default=True,
    help="Include healthy files in report",
    show_default=True,
)
@click.pass_context
def report(
    ctx,
    scan_file,
    output,
    output_format,
    include_healthy,
    config,
):
    # If no arguments are provided, show the help for the report subcommand
    if ctx.args == [] and scan_file is None:
        click.echo(ctx.get_help())
        ctx.exit(0)
    """
    Generate a detailed report from scan results.

    Creates formatted reports with statistics, file lists, and analysis
    from JSON scan results.

    Examples:

    \b
    # Generate HTML report
    corrupt-video-inspector report results.json

    """
    try:
        # Load configuration
        app_config = load_config(config_path=config) if config else load_config()

        # Setup logging
        setup_logging(0)
        # Generate report
        # Load scan results from file
        with scan_file.open("r", encoding="utf-8") as f:
            scan_data = json.load(f)

        # Extract summary from scan data
        summary = ScanSummary(
            directory=Path(scan_data.get("directory", "/")),
            total_files=scan_data.get("total_files", 0),
            processed_files=scan_data.get("processed_files", 0),
            corrupt_files=scan_data.get("corrupt_files", 0),
            healthy_files=scan_data.get("healthy_files", 0),
            scan_mode=ScanMode(scan_data.get("scan_mode", "quick")),
            scan_time=scan_data.get("scan_time", 0.0),
        )

        # Extract results
        results = []
        for result_data in scan_data.get("results", []):
            video_file = VideoFile(path=Path(result_data.get("filename", "")))
            result = ScanResult(
                video_file=video_file,
                needs_deep_scan=result_data.get("needs_deep_scan", False),
                error_message=result_data.get("error_message", ""),
            )
            results.append(result)

        # Use ReportService to generate report
        service = ReportService(app_config)
        report_path = service.generate_report(
            summary=summary,
            results=results,
            output_path=output,
            format=output_format.lower(),
            include_healthy=include_healthy,
        )

        click.echo(f"Report generated: {report_path}")

    except Exception as e:
        logger.exception("Report command failed")
        click.echo(f"Error: {e}", err=True)
        sys.exit(1)


@cli.command()
@global_options
@click.option("--all-configs", is_flag=True, help="Show all configuration sources and values")
@click.pass_context
def show_config(ctx, all_configs, config):
    # If no arguments are provided, show the help for the show-config subcommand
    if ctx.args == []:
        click.echo(ctx.get_help())
        ctx.exit(0)
    """
    Show current configuration settings.

    Displays the effective configuration after loading from all sources
    (defaults, files, environment variables, etc.).
    """
    try:
        # Load configuration
        app_config = load_config(config_path=config)

        if all_configs:
            # Show detailed configuration
            config_dict = app_config.model_dump()
            click.echo(json.dumps(config_dict, indent=2))
        else:
            # Show key settings
            click.echo("Current Configuration")
            click.echo("=" * 30)
            click.echo(f"Log Level: {app_config.logging.level}")
            click.echo(f"Max Workers: {app_config.scan.max_workers}")
            click.echo(f"Default Scan Mode: {app_config.scan.mode}")
            click.echo(f"FFmpeg Command: {app_config.ffmpeg.command or 'auto-detect'}")
            click.echo(f"Quick Timeout: {app_config.ffmpeg.quick_timeout}s")
            click.echo(f"Deep Timeout: {app_config.ffmpeg.deep_timeout}s")

            if app_config.trakt.client_id:
                click.echo(f"Trakt Client ID: {app_config.trakt.client_id[:8]}...")
            else:
                click.echo("Trakt Client ID: Not configured")

    except Exception as e:
        logger.exception("Show config command failed")
        click.echo(f"Error: {e}", err=True)
        sys.exit(1)


# Add command aliases for backward compatibility
@cli.command(hidden=True)
@click.pass_context
def main_command(ctx):
    """Backward compatibility alias for scan command."""
    click.echo("Note: 'main_command' is deprecated. Use 'scan' instead.", err=True)
    ctx.invoke(scan)


if __name__ == "__main__":
    cli()<|MERGE_RESOLUTION|>--- conflicted
+++ resolved
@@ -475,11 +475,7 @@
     List all available watchlists for the authenticated user.
 
     Shows all custom lists and the main watchlist that the user has access to.
-<<<<<<< HEAD
-    Uses Trakt credentials from configuration (client_id/client_secret).
-=======
     Authentication is handled through configuration (config file, environment variables, or Docker secrets).
->>>>>>> 7fc17ed0
 
     Examples:
 
@@ -497,12 +493,7 @@
 
         # Create and run Trakt handler
         handler = TraktHandler(app_config)
-<<<<<<< HEAD
         watchlists = handler.list_watchlists()
-=======
-        # Note: access_token will be obtained from config/secrets in TraktHandler
-        watchlists = handler.list_watchlists(access_token=None)  # Will use config-based auth
->>>>>>> 7fc17ed0
 
         if not watchlists:
             click.echo("No watchlists found or failed to fetch watchlists.")
@@ -567,11 +558,7 @@
 
     Shows all movies and TV shows in the specified watchlist.
     If no watchlist is specified, shows items from the main watchlist.
-<<<<<<< HEAD
-    Uses Trakt credentials from configuration (client_id/client_secret).
-=======
     Authentication is handled through configuration (config file, environment variables, or Docker secrets).
->>>>>>> 7fc17ed0
 
     Examples:
 
@@ -593,12 +580,7 @@
 
         # Create and run Trakt handler
         handler = TraktHandler(app_config)
-<<<<<<< HEAD
         items = handler.view_watchlist(watchlist=watchlist)
-=======
-        # Note: access_token will be obtained from config/secrets in TraktHandler
-        items = handler.view_watchlist(access_token=None, watchlist=watchlist)  # Will use config-based auth
->>>>>>> 7fc17ed0
 
         if not items:
             watchlist_name = watchlist or "Main Watchlist"
