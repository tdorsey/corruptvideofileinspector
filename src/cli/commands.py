--- conflicted
+++ resolved
@@ -362,22 +362,16 @@
 @click.option("--dry-run", is_flag=True, help="Show what would be synced without actually syncing")
 @click.option("--output", "-o", type=PathType(), help="Save sync results to file")
 @click.option(
-<<<<<<< HEAD
     "--watchlist",
     "-w",
     help="Watchlist name or slug to sync to (default: main watchlist)",
 )
 @click.option(
-    "--filter-corrupt/--include-corrupt",
-    default=True,
-    help="Filter out corrupt files from sync (default: filter out)",
-=======
     "--include-status",
     multiple=True,
     type=click.Choice(["healthy", "corrupt", "suspicious"], case_sensitive=False),
     default=["healthy"],
     help="Include files with these statuses (default: healthy only)",
->>>>>>> b1dd2b99
     show_default=True,
 )
 @global_options
@@ -389,11 +383,8 @@
     interactive,
     dry_run,
     output,
-<<<<<<< HEAD
     watchlist,
-=======
     include_status,
->>>>>>> b1dd2b99
     config,
 ):
     """
@@ -450,11 +441,8 @@
             scan_file=scan_file,
             interactive=interactive,
             output_file=output,
-<<<<<<< HEAD
             watchlist=watchlist,
-=======
             include_statuses=include_statuses,
->>>>>>> b1dd2b99
         )
 
         if dry_run:
